--- conflicted
+++ resolved
@@ -150,15 +150,9 @@
         [Export("isConfigured")]
         bool IsConfigured();
 
-<<<<<<< HEAD
-        // +(void)SetLogUrl:(NSString *)logUrl;
-        [Static]
-        [Export("SetLogUrl:")]
-=======
         // +(void)setLogUrl:(NSString *)setLogUrl;
         [Static]
         [Export("setLogUrl:")]
->>>>>>> cbd1277d
         void SetLogUrl(string logUrl);
 
         // +(void)setEnabled:(BOOL)isEnabled;
