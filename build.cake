--- conflicted
+++ resolved
@@ -20,11 +20,7 @@
 
 // SDK versions
 var ANDROID_SDK_VERSION = "0.3.3";
-<<<<<<< HEAD
 var IOS_SDK_VERSION = "0.3.5";
-=======
-var IOS_SDK_VERSION = "0.3.4";
->>>>>>> f165ca73
 
 // URLs for downloading binaries.
 /*
