--- conflicted
+++ resolved
@@ -13,22 +13,12 @@
         /// </summary>
         public static bool Enabled { get; set; }
 
-        /*
         ///// <summary>
         ///// Enable or disable automatic page tracking.
         ///// Set this to false to if you plan to call <see cref="TrackPage"/> manually.
         ///// </summary>
-<<<<<<< HEAD
-        //public static bool AutoPageTrackingEnabled
-        //{
-        //    get { throw new NotImplementedException(); }
-        //    set { throw new NotImplementedException(); }
-        //}
-        */
-=======
         //public static bool AutoPageTrackingEnabled { get; set; }
 
->>>>>>> a53a7a8c
         /// <summary>
         ///     Track a custom event.
         /// </summary>
