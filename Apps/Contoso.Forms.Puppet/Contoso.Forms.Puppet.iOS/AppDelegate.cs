--- conflicted
+++ resolved
@@ -11,11 +11,7 @@
         {
             Xamarin.Forms.Forms.Init();
 
-<<<<<<< HEAD
-            MobileCenter.Initialize("679cde85-80f8-4df5-9524-a44354ee7410");
-=======
             MobileCenter.Configure("44cd8722-bfe0-4748-ac14-7692e031a8a5");
->>>>>>> 6b58c229
 
             LoadApplication(new App());
 
