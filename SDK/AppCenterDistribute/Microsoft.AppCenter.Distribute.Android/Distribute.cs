--- conflicted
+++ resolved
@@ -104,10 +104,10 @@
             }
         }
 
-<<<<<<< HEAD
         static void SetWillExitAppCallback(WillExitAppCallback willExitAppCallback)
         {
-=======
+        }
+
         static void SetNoReleaseAvailable(NoReleaseAvailableCallback noReleaseAvailable)
         {
             lock (typeof(Distribute))
@@ -119,7 +119,6 @@
                     AndroidDistribute.SetListener(_listener);
                 }
             }
->>>>>>> 72af66db
         }
 
         class Listener : Java.Lang.Object, IDistributeListener
