{
  "dependencies": {
<<<<<<< HEAD
    "Microsoft.AppCenter.Analytics": "1.0.0-r0001-d3d915a",
    "Microsoft.AppCenter.Crashes": "1.0.0-r0001-d3d915a",
    "Microsoft.AppCenter.Distribute": "1.0.0-r0001-d3d915a",
    "Microsoft.AppCenter.Push": "1.0.0-r0001-d3d915a",
=======
    "Microsoft.Azure.Mobile.Analytics": "0.17.0",
    "Microsoft.Azure.Mobile.Crashes": "0.17.0",
    "Microsoft.Azure.Mobile.Distribute": "0.17.0",
    "Microsoft.Azure.Mobile.Push": "0.17.0",
>>>>>>> d4394b93
    "Microsoft.NETCore.UniversalWindowsPlatform": "5.2.2",
    "Xamarin.Forms": "2.4.0.38779"
  },
  "frameworks": {
    "uap10.0.10586": {}
  },
  "runtimes": {
    "win10-arm": {},
    "win10-arm-aot": {},
    "win10-x86": {},
    "win10-x86-aot": {},
    "win10-x64": {},
    "win10-x64-aot": {}
  }
}<|MERGE_RESOLUTION|>--- conflicted
+++ resolved
@@ -1,16 +1,9 @@
 {
   "dependencies": {
-<<<<<<< HEAD
     "Microsoft.AppCenter.Analytics": "1.0.0-r0001-d3d915a",
     "Microsoft.AppCenter.Crashes": "1.0.0-r0001-d3d915a",
     "Microsoft.AppCenter.Distribute": "1.0.0-r0001-d3d915a",
     "Microsoft.AppCenter.Push": "1.0.0-r0001-d3d915a",
-=======
-    "Microsoft.Azure.Mobile.Analytics": "0.17.0",
-    "Microsoft.Azure.Mobile.Crashes": "0.17.0",
-    "Microsoft.Azure.Mobile.Distribute": "0.17.0",
-    "Microsoft.Azure.Mobile.Push": "0.17.0",
->>>>>>> d4394b93
     "Microsoft.NETCore.UniversalWindowsPlatform": "5.2.2",
     "Xamarin.Forms": "2.4.0.38779"
   },
