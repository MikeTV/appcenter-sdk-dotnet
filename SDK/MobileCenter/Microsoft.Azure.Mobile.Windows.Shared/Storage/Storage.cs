--- conflicted
+++ resolved
@@ -3,11 +3,10 @@
 using System.Collections.Generic;
 using System.Threading;
 using System.Threading.Tasks;
+using Newtonsoft.Json;
+using SQLite;
 using Microsoft.Azure.Mobile.Ingestion.Models;
 using Microsoft.Azure.Mobile.Ingestion.Models.Serialization;
-using Microsoft.Azure.Mobile.Utils.Synchronization;
-using Newtonsoft.Json;
-using SQLite;
 
 namespace Microsoft.Azure.Mobile.Storage
 {
@@ -34,14 +33,10 @@
 
         private readonly Dictionary<string, List<long>> _pendingDbIdentifierGroups = new Dictionary<string, List<long>>();
         private readonly HashSet<long> _pendingDbIdentifiers = new HashSet<long>();
-<<<<<<< HEAD
-        private readonly StatefulMutex _mutex = new StatefulMutex();
-=======
         // Blocking collection is thread safe
         private readonly BlockingCollection<Task> _queue = new BlockingCollection<Task>();
         private readonly SemaphoreSlim _flushSemaphore = new SemaphoreSlim(0);
         private readonly Task _queueFlushTask;
->>>>>>> d7bc5d4d
 
         /// <summary>
         /// Creates an instance of Storage
@@ -56,13 +51,8 @@
         internal Storage(IStorageAdapter adapter)
         {
             _storageAdapter = adapter;
-<<<<<<< HEAD
-            var lockHolder = _mutex.GetLock();
-            Task.Run(InitializeDatabaseAsync).ContinueWith(completedTask => lockHolder.Dispose());
-=======
             _queue.Add(new Task(async () => await InitializeDatabaseAsync()));
             _queueFlushTask = Task.Run(FlushQueue);
->>>>>>> d7bc5d4d
         }
 
         /// <summary>
@@ -73,11 +63,7 @@
         /// <exception cref="StorageException"/>
         public async Task PutLogAsync(string channelName, Log log)
         {
-<<<<<<< HEAD
-            using (await _mutex.GetLockAsync().ConfigureAwait(false))
-=======
             var task = new Task(() =>
->>>>>>> d7bc5d4d
             {
                 var logJsonString = LogSerializer.Serialize(log);
                 var logEntry = new LogEntry {Channel = channelName, Log = logJsonString};
@@ -103,11 +89,7 @@
         /// <exception cref="StorageException"/>
         public async Task DeleteLogsAsync(string channelName, string batchId)
         {
-<<<<<<< HEAD
-            using (await _mutex.GetLockAsync().ConfigureAwait(false))
-=======
             var task = new Task(() =>
->>>>>>> d7bc5d4d
             {
                 try
                 {
@@ -154,11 +136,7 @@
         /// <exception cref="StorageException"/>
         public async Task DeleteLogsAsync(string channelName)
         {
-<<<<<<< HEAD
-            using (await _mutex.GetLockAsync().ConfigureAwait(false))
-=======
             var task = new Task(() =>
->>>>>>> d7bc5d4d
             {
                 try
                 {
@@ -211,11 +189,7 @@
         /// <exception cref="StorageException"/>
         public async Task<int> CountLogsAsync(string channelName)
         {
-<<<<<<< HEAD
-            using (await _mutex.GetLockAsync().ConfigureAwait(false))
-=======
             var task = new Task<int>(() =>
->>>>>>> d7bc5d4d
             {
                 return _storageAdapter.CountAsync<LogEntry>(entry => entry.Channel == channelName)
                     .Result;
@@ -238,11 +212,7 @@
         /// <param name="channelName"></param>
         public async Task ClearPendingLogStateAsync(string channelName)
         {
-<<<<<<< HEAD
-            using (await _mutex.GetLockAsync().ConfigureAwait(false))
-=======
             var task = new Task(() =>
->>>>>>> d7bc5d4d
             {
                 _pendingDbIdentifierGroups.Clear();
                 _pendingDbIdentifiers.Clear();
@@ -269,12 +239,8 @@
         /// <exception cref="StorageException"/>
         public async Task<string> GetLogsAsync(string channelName, int limit, List<Log> logs)
         {
-<<<<<<< HEAD
-            using (await _mutex.GetLockAsync().ConfigureAwait(false))
-=======
 
             var task = new Task<string>(() =>
->>>>>>> d7bc5d4d
             {
                 logs?.Clear();
                 var retrievedLogs = new List<Log>();
@@ -369,15 +335,20 @@
         /// </summary>
         /// <param name="timeout">The maximum amount of time to wait for remaining tasks</param>
         /// <returns>True if remaining tasks completed in time; false otherwise</returns>
-        public Task<bool> ShutdownAsync(TimeSpan timeout)
-        {
-<<<<<<< HEAD
-            return _mutex.ShutdownAsync(timeout);
-=======
+        public async Task<bool> ShutdownAsync(TimeSpan timeout)
+        {
             _queue.CompleteAdding();
             _flushSemaphore.Release();
-            return _queueFlushTask.Wait(timeout);
->>>>>>> d7bc5d4d
+            var tokenSource = new CancellationTokenSource();
+            try
+            {
+                var timeoutTask = Task.Delay(timeout, tokenSource.Token);
+                return await Task.WhenAny(_queueFlushTask, timeoutTask).ConfigureAwait(false) != timeoutTask;
+            }
+            finally
+            {
+                tokenSource.Cancel();
+            }
         }
 
         private static string GetFullIdentifier(string channelName, string identifier)
@@ -424,11 +395,7 @@
         /// </summary>
         public void Dispose()
         {
-<<<<<<< HEAD
-            _mutex.Dispose();
-=======
             _queue.CompleteAdding();
->>>>>>> d7bc5d4d
         }
     }
 }