<?xml version="1.0"?>
<package>
  <metadata>
    <id>Microsoft.Azure.Mobile.Crashes</id>
    <title>Mobile Center Crashes</title>
    <authors>Microsoft Corporation</authors>
    <requireLicenseAcceptance>false</requireLicenseAcceptance>
    <summary>Microsoft Visual Studio Mobile Center Crashes package provides crash reporting capabilities for your mobile applications.</summary>
    <description>This package contains functionalities to collect crash reports for your application.</description>
    <copyright>Copyright (c) Microsoft Corporation. All Rights Reserved.</copyright>
    <tags>mobilecenter</tags>
    <projectUrl>https://aka.ms/telgml</projectUrl>
    <licenseUrl>https://aka.ms/vbgfx2</licenseUrl>
    <iconUrl>https://aka.ms/xhh7sr</iconUrl>
    <dependencies>
      <dependency id="Microsoft.Azure.Mobile" version="$version$" />
    </dependencies>
  </metadata>
  <files>

<<<<<<< HEAD
    <!-- WinForms -->
    <file src="$winforms_dir$/Microsoft.Azure.Mobile.Crashes.dll" target="lib/net45" />
=======
    <!-- WindowsClassic (WPF and WinForms) -->
    <file src="SDK/MobileCenterCrashes/Microsoft.Azure.Mobile.Crashes.WindowsClassic/bin/Release/Microsoft.Azure.Mobile.Crashes.dll" target="lib/net452" />
>>>>>>> 6e03126c

    <!-- UWP -->
    <!-- targets files add correct references to proper platforms -->
    <file src="$uwp_dir$/Microsoft.Azure.Mobile.Crashes.targets" target="build/uap10.0" />
    <file src="$uwp_dir$/Microsoft.Azure.Mobile.Crashes.dll" target="ref/uap10.0" />
    
    <!--x86 -->
    <file src="$uwp_dir$/x86/Microsoft.Azure.Mobile.Crashes.dll" target="runtimes/win10-x86/lib/uap10.0" />
    <file src="$uwp_dir$/x86/WatsonRegistrationUtility.dll" target="runtimes/win10-x86/native"/>
    <file src="$uwp_dir$/x86/WatsonRegistrationUtility.winmd" target="runtimes/win10-x86/lib/uap10.0" />

    <!-- x64 -->
    <file src="$uwp_dir$/x64/Microsoft.Azure.Mobile.Crashes.dll" target="runtimes/win10-x64/lib/uap10.0" />
    <file src="$uwp_dir$/x64/WatsonRegistrationUtility.dll" target="runtimes/win10-x64/native"/>
    <file src="$uwp_dir$/x64/WatsonRegistrationUtility.winmd" target="runtimes/win10-x64/lib/uap10.0" />

    <!-- ARM -->
    <file src="$uwp_dir$/ARM/Microsoft.Azure.Mobile.Crashes.dll" target="runtimes/win10-arm/lib/uap10.0" />
    <file src="$uwp_dir$/ARM/WatsonRegistrationUtility.dll" target="runtimes/win10-arm/native"/>
    <file src="$uwp_dir$/ARM/WatsonRegistrationUtility.winmd" target="runtimes/win10-arm/lib/uap10.0" />

  </files>
</package><|MERGE_RESOLUTION|>--- conflicted
+++ resolved
@@ -18,13 +18,8 @@
   </metadata>
   <files>
 
-<<<<<<< HEAD
     <!-- WinForms -->
-    <file src="$winforms_dir$/Microsoft.Azure.Mobile.Crashes.dll" target="lib/net45" />
-=======
-    <!-- WindowsClassic (WPF and WinForms) -->
-    <file src="SDK/MobileCenterCrashes/Microsoft.Azure.Mobile.Crashes.WindowsClassic/bin/Release/Microsoft.Azure.Mobile.Crashes.dll" target="lib/net452" />
->>>>>>> 6e03126c
+    <file src="$windows_classic_dir$/Microsoft.Azure.Mobile.Crashes.dll" target="lib/net452" />
 
     <!-- UWP -->
     <!-- targets files add correct references to proper platforms -->
