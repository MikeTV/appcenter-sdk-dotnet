--- conflicted
+++ resolved
@@ -46,15 +46,9 @@
             return Task.FromResult<DocumentWrapper<T>>(null);
         }
 
-<<<<<<< HEAD
-        private static Task<Document<T>> PlatformDelete<T>(string partition, string documentId)
-        {
-            return Task.FromResult<Document<T>>(null);
-=======
         private static Task<DocumentWrapper<object>> PlatformDelete(string partition, string documentId)
         {
             return Task.FromResult<DocumentWrapper<object>>(null);
->>>>>>> 15cd46bd
         }
 
         private static Task<DocumentWrapper<T>> PlatformReplace<T>(string partition, string documentId, T document)
