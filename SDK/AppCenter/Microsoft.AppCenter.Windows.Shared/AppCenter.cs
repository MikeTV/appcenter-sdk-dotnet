// Copyright (c) Microsoft Corporation. All rights reserved.
// Licensed under the MIT License.

using System;
using System.Collections.Generic;
using System.ComponentModel;
using System.Reflection;
using System.Threading.Tasks;
using Microsoft.AppCenter.Channel;
using Microsoft.AppCenter.Ingestion.Http;
using Microsoft.AppCenter.Ingestion.Models;
using Microsoft.AppCenter.Ingestion.Models.Serialization;
using Microsoft.AppCenter.Utils;
using Microsoft.AppCenter.Windows.Shared.Utils;

namespace Microsoft.AppCenter
{
    /// <summary>
    /// SDK core used to initialize, start and control specific service.
    /// </summary>
    public partial class AppCenter
    {
        // Internals for testing
        internal const string EnabledKey = Constants.KeyPrefix + "Enabled";
        internal const string InstallIdKey = Constants.KeyPrefix + "InstallId";
        private const string ConfigurationErrorMessage = "Failed to configure App Center.";
        private const string StartErrorMessage = "Failed to start services.";
        private const string NotConfiguredMessage = "App Center hasn't been configured. " +
                                                    "You need to call AppCenter.Start with appSecret or AppCenter.Configure first.";
        private const string ChannelName = "core";
        private const long MinimumStorageSize = 1024 * 24;
        private const long DefaultStorageMaxSize = 1024 * 1024 * 10;

        // The lock is static. Instance methods are not necessarily thread safe, but static methods are
        private static readonly object AppCenterLock = new object();

        private static IApplicationSettingsFactory _applicationSettingsFactory;
        private static IChannelGroupFactory _channelGroupFactory;

        private readonly IApplicationSettings _applicationSettings;
        private INetworkStateAdapter _networkStateAdapter;
        private IChannelGroup _channelGroup;
        private IChannelUnit _channel;
        private readonly HashSet<IAppCenterService> _services = new HashSet<IAppCenterService>();
        private List<string> _startedServiceNames;
        private string _logUrl;
        private bool _instanceConfigured;
        private string _appSecret;
        private long _storageMaxSize;
        private TaskCompletionSource<bool> _storageTaskCompletionSource;

        #region static

        // The shared instance of AppCenter
        private static volatile AppCenter _instanceField;

        /// <summary>
        /// Gets or sets the shared instance of App Center. Should never return null.
        /// Setter is for testing.
        /// </summary>
        internal static AppCenter Instance
        {
            get
            {
                if (_instanceField != null)
                {
                    return _instanceField;
                }
                lock (AppCenterLock)
                {
                    return _instanceField ?? (_instanceField = new AppCenter());
                }
            }
            set
            {
                lock (AppCenterLock)
                {
                    _instanceField = value;
                }
            }
        }

        static LogLevel PlatformLogLevel
        {
            get => AppCenterLog.Level;
            set => AppCenterLog.Level = value;
        }

        /// <summary>
        /// Sets the two-letter ISO country code to send to the backend.
        /// </summary>
        /// <param name="countryCode">The two-letter ISO country code. See <see href="https://www.iso.org/obp/ui/#search"/> for more information.</param>
        public static void SetCountryCode(string countryCode)
        {
            if (countryCode != null && countryCode.Length != 2)
            {
                AppCenterLog.Error(AppCenterLog.LogTag, "App Center accepts only the two-letter ISO country code.");
                return;
            }
            DeviceInformationHelper.SetCountryCode(countryCode);
        }

        // This method must be called *before* instance of AppCenter has been created
        // for a custom application settings to be used.
        [EditorBrowsable(EditorBrowsableState.Never)]
        [Obsolete]
        public static void SetApplicationSettingsFactory(IApplicationSettingsFactory factory)
        {
            lock (AppCenterLock)
            {
                _applicationSettingsFactory = factory;
            }
        }

        // This method must be called *before* instance of AppCenter has been created
        // for a custom application settings to be used.
        [EditorBrowsable(EditorBrowsableState.Never)]
        [Obsolete]
        public static void SetChannelGroupFactory(IChannelGroupFactory factory)
        {
            lock (AppCenterLock)
            {
                _channelGroupFactory = factory;
            }
        }

        static Task<bool> PlatformIsEnabledAsync()
        {
            // This is not really async for now, signature was introduced for Android
            // It's fine for callers of the current implementation to use Wait().
            lock (AppCenterLock)
            {
                return Task.FromResult(Instance.InstanceEnabled);
            }
        }

        static void PlatformSetUserId(string userId)
        {
            if (userId != null && !UserIdContext.CheckUserIdValidForAppCenter(userId))
            {
                return;
            }
            UserIdContext.Instance.UserId = userId;
        }

        static Task PlatformSetEnabledAsync(bool enabled)
        {
            lock (AppCenterLock)
            {
                return Instance.SetInstanceEnabled(enabled);
            }
        }

        static Task<Guid?> PlatformGetInstallIdAsync()
        {
            lock (AppCenterLock)
            {
                var value = Instance._applicationSettings.GetValue<Guid?>(InstallIdKey);
                if (value == null)
                {
                    value = Guid.NewGuid();
                    Instance._applicationSettings.SetValue(InstallIdKey, value);
                }
                return Task.FromResult(value);
            }
        }

        static void PlatformSetLogUrl(string logUrl)
        {
            lock (AppCenterLock)
            {
                Instance.SetInstanceLogUrl(logUrl);
            }
        }

        internal static void PlatformSetCustomProperties(CustomProperties customProperties)
        {
            lock (AppCenterLock)
            {
                Instance.SetInstanceCustomProperties(customProperties);
            }
        }

        internal static void PlatformUnsetInstance()
        {
            Instance = null;
        }

        static bool PlatformConfigured
        {
            get
            {
                lock (AppCenterLock)
                {
                    return Instance._instanceConfigured;
                }
            }
        }

        static void PlatformConfigure(string appSecret)
        {
            lock (AppCenterLock)
            {
                try
                {
                    Instance.InstanceConfigure(appSecret);
                }
                catch (AppCenterException ex)
                {
                    AppCenterLog.Error(AppCenterLog.LogTag, ConfigurationErrorMessage, ex);
                }
            }
        }

        static void PlatformStart(params Type[] services)
        {
            lock (AppCenterLock)
            {
                try
                {
                    Instance.StartInstance(services);
                }
                catch (AppCenterException ex)
                {
                    AppCenterLog.Error(AppCenterLog.LogTag, StartErrorMessage, ex);
                }
            }
        }

        static void PlatformStart(string appSecret, params Type[] services)
        {
            lock (AppCenterLock)
            {
                try
                {
                    Instance.InstanceConfigure(appSecret);
                }
                catch (AppCenterException ex)
                {
                    AppCenterLog.Error(AppCenterLog.LogTag, ConfigurationErrorMessage, ex);
                }
                try
                {
                    Instance.StartInstance(services);
                }
                catch (AppCenterException ex)
                {
                    AppCenterLog.Error(AppCenterLog.LogTag, StartErrorMessage, ex);
                }
            }
        }

        static Task<bool> PlatformSetMaxStorageSizeAsync(long sizeInBytes)
        {
            lock (AppCenterLock)
            {
                return Instance.SetInstanceStorageMaxSize(sizeInBytes);
            }
        }

        /// <summary>
        /// A wrapper SDK can use this method to pass extra information to device properties.
        /// </summary>
        /// <param name="wrapperSdk">Wrapper SDK information.</param>
        public static void SetWrapperSdk(WrapperSdk wrapperSdk)
        {
            DeviceInformationHelper.SetWrapperSdk(wrapperSdk);
        }

        #endregion

        #region instance

        // Creates a new instance of AppCenter
        private AppCenter()
        {
            lock (AppCenterLock)
            {
                _applicationSettings = _applicationSettingsFactory?.CreateApplicationSettings() ?? new DefaultApplicationSettings();
                LogSerializer.AddLogType(StartServiceLog.JsonIdentifier, typeof(StartServiceLog));
                LogSerializer.AddLogType(CustomPropertyLog.JsonIdentifier, typeof(CustomPropertyLog));
                ApplicationLifecycleHelper.Instance.UnhandledExceptionOccurred += OnUnhandledExceptionOccurred;
            }
        }

        internal IApplicationSettings ApplicationSettings => _applicationSettings;
        internal INetworkStateAdapter NetworkStateAdapter => _networkStateAdapter;

        private bool InstanceEnabled => _applicationSettings.GetValue(EnabledKey, true);

        // That method isn't async itself but can return async task from the channel for awaiting log enqueue.
        private Task SetInstanceEnabled(bool value)
        {
            var enabledTerm = value ? "enabled" : "disabled";
            if (InstanceEnabled == value)
            {
                AppCenterLog.Info(AppCenterLog.LogTag, $"App Center has already been {enabledTerm}.");
                return Task.FromResult(default(object));
            }

            // Update channels state.
            _channelGroup?.SetEnabled(value);

            // Store state in the application settings.
            _applicationSettings.SetValue(EnabledKey, value);

            // Apply change to services.
            foreach (var service in _services)
            {
                service.InstanceEnabled = value;
            }
            AppCenterLog.Info(AppCenterLog.LogTag, $"App Center has been {enabledTerm}.");

            // Send started services.
            if (_startedServiceNames != null && value)
            {
                var startServiceLog = new StartServiceLog { Services = _startedServiceNames };
                _startedServiceNames = null;
                return _channel.EnqueueAsync(startServiceLog);
            }
            return Task.FromResult(default(object));
        }

        private void SetInstanceLogUrl(string logUrl)
        {
            _logUrl = logUrl;
            _channelGroup?.SetLogUrl(logUrl);
        }

        private Task<bool> SetInstanceStorageMaxSize(long storageMaxSize)
        {
<<<<<<< HEAD
            TaskCompletionSource<bool> resultTaskCompletionSource = new TaskCompletionSource<bool>();
=======
            var resultTaskCompletionSource = new TaskCompletionSource<bool>();
>>>>>>> 7071c995
            if (Instance._instanceConfigured)
            {
                AppCenterLog.Error(AppCenterLog.LogTag, "SetMaxStorageSize may not be called after App Center has been configured.");
                resultTaskCompletionSource.SetResult(false);
                return resultTaskCompletionSource.Task;
            }
            if (_storageMaxSize > 0)
            {
                AppCenterLog.Error(AppCenterLog.LogTag, "SetMaxStorageSize may only be called once per app launch.");
                resultTaskCompletionSource.SetResult(false);
                return resultTaskCompletionSource.Task;
            }
            if (storageMaxSize < MinimumStorageSize)
            {
                AppCenterLog.Error(AppCenterLog.LogTag, $"Maximum storage size must be at least {MinimumStorageSize} bytes.");
                resultTaskCompletionSource.SetResult(false);
                return resultTaskCompletionSource.Task;
            }
            _storageMaxSize = storageMaxSize;
            _storageTaskCompletionSource = resultTaskCompletionSource;
            return _storageTaskCompletionSource.Task;
        }

        private void SetInstanceCustomProperties(CustomProperties customProperties)
        {
            if (!Configured)
            {
                AppCenterLog.Error(AppCenterLog.LogTag, NotConfiguredMessage);
                return;
            }
            if (customProperties == null || customProperties.Properties.Count == 0)
            {
                AppCenterLog.Error(AppCenterLog.LogTag, "Custom properties may not be null or empty.");
                return;
            }
            _channel.EnqueueAsync(new CustomPropertyLog { Properties = customProperties.Properties });
        }

        private void OnUnhandledExceptionOccurred(object sender, UnhandledExceptionOccurredEventArgs args)
        {
            // Make sure that all storage operations are complete.
            _channelGroup?.WaitStorageOperationsAsync().GetAwaiter().GetResult();
        }

        // Internal for testing
        internal void InstanceConfigure(string appSecretOrSecrets)
        {
            if (_instanceConfigured)
            {
                AppCenterLog.Warn(AppCenterLog.LogTag, "App Center may only be configured once.");
                return;
            }
            _appSecret = GetSecretAndTargetForPlatform(appSecretOrSecrets, PlatformIdentifier);

            // If a factory has been supplied, use it to construct the channel group - this is useful for wrapper SDKs and testing.
            _networkStateAdapter = new NetworkStateAdapter();
            _channelGroup = _channelGroupFactory?.CreateChannelGroup(_appSecret, _networkStateAdapter) ?? new ChannelGroup(_appSecret, null, _networkStateAdapter);
            _channel = _channelGroup.AddChannel(ChannelName, Constants.DefaultTriggerCount, Constants.DefaultTriggerInterval,
                                                Constants.DefaultTriggerMaxParallelRequests);
            _channel.SetEnabled(InstanceEnabled);
            if (_logUrl != null)
            {
                _channelGroup.SetLogUrl(_logUrl);
            }
            if (_storageMaxSize > 0)
            {
                _channelGroup.SetMaxStorageSizeAsync(_storageMaxSize).ContinueWith((task) => _storageTaskCompletionSource?.SetResult(task.Result));
            }
            else
            {
<<<<<<< HEAD
                _channelGroup.SetMaxStorageSizeAsync(_storageMaxSize).ContinueWith((task) => _storageTaskCompletionSource?.SetResult(task.Result));
            }
            else
            {
=======
>>>>>>> 7071c995
                _channelGroup.SetMaxStorageSizeAsync(DefaultStorageMaxSize);
            }
            _instanceConfigured = true;
            AppCenterLog.Info(AppCenterLog.LogTag, "App Center SDK configured successfully.");
        }

        internal void StartInstance(params Type[] services)
        {
            if (services == null)
            {
                throw new AppCenterException("Services array is null.");
            }
            if (!_instanceConfigured)
            {
                throw new AppCenterException("App Center has not been configured.");
            }

            var serviceNames = new List<string>();
            foreach (var serviceType in services)
            {
                if (serviceType == null)
                {
                    AppCenterLog.Warn(AppCenterLog.LogTag, "Skipping null service. Please check that you did not pass a null argument.");
                    continue;
                }
                try
                {
                    var serviceInstance = serviceType.GetRuntimeProperty("Instance")?.GetValue(null) as IAppCenterService;
                    if (serviceInstance == null)
                    {
                        throw new AppCenterException("Service type does not contain static 'Instance' property of type IAppCenterService. The service is either not an App Center service or it's unsupported on this platform or the SDK is used from a .NET standard library and the nuget was not also added to the UWP/WPF/WinForms project.");
                    }
                    StartService(serviceInstance);
                    serviceNames.Add(serviceInstance.ServiceName);
                }
                catch (AppCenterException e)
                {
                    AppCenterLog.Error(AppCenterLog.LogTag, $"Failed to start service '{serviceType.Name}'; skipping it.", e);
                }
            }

            // Enqueue a log indicating which services have been initialized
            if (serviceNames.Count > 0)
            {
                if (InstanceEnabled)
                {
                    _channel.EnqueueAsync(new StartServiceLog { Services = serviceNames }).ConfigureAwait(false);
                }
                else
                {
                    if (_startedServiceNames == null)
                    {
                        _startedServiceNames = new List<string>();
                    }
                    _startedServiceNames.AddRange(serviceNames);
                }
            }
        }

        private void StartService(IAppCenterService service)
        {
            if (service == null)
            {
                throw new AppCenterException("Attempted to start an invalid App Center service.");
            }
            if (_channelGroup == null)
            {
                throw new AppCenterException("Attempted to start a service after App Center has been shut down.");
            }
            if (_services.Contains(service))
            {
                AppCenterLog.Warn(AppCenterLog.LogTag, $"App Center has already started the service with class name '{service.GetType().Name}'");
                return;
            }
            if (!InstanceEnabled && service.InstanceEnabled)
            {
                service.InstanceEnabled = false;
            }
            service.OnChannelGroupReady(_channelGroup, _appSecret);
            _services.Add(service);
            AppCenterLog.Info(AppCenterLog.LogTag, $"'{service.GetType().Name}' service started.");
        }

        #endregion
    }
}<|MERGE_RESOLUTION|>--- conflicted
+++ resolved
@@ -329,11 +329,7 @@
 
         private Task<bool> SetInstanceStorageMaxSize(long storageMaxSize)
         {
-<<<<<<< HEAD
-            TaskCompletionSource<bool> resultTaskCompletionSource = new TaskCompletionSource<bool>();
-=======
             var resultTaskCompletionSource = new TaskCompletionSource<bool>();
->>>>>>> 7071c995
             if (Instance._instanceConfigured)
             {
                 AppCenterLog.Error(AppCenterLog.LogTag, "SetMaxStorageSize may not be called after App Center has been configured.");
@@ -404,13 +400,6 @@
             }
             else
             {
-<<<<<<< HEAD
-                _channelGroup.SetMaxStorageSizeAsync(_storageMaxSize).ContinueWith((task) => _storageTaskCompletionSource?.SetResult(task.Result));
-            }
-            else
-            {
-=======
->>>>>>> 7071c995
                 _channelGroup.SetMaxStorageSizeAsync(DefaultStorageMaxSize);
             }
             _instanceConfigured = true;
