--- conflicted
+++ resolved
@@ -75,11 +75,9 @@
 
         static ReleaseAvailableCallback _releaseAvailableCallback;
 
-<<<<<<< HEAD
         static WillExitAppCallback _willExitAppCallback;
-=======
+        
         static NoReleaseAvailableCallback _noReleaseAvailableCallback;
->>>>>>> 72af66db
 
         static void SetReleaseAvailableCallback(ReleaseAvailableCallback releaseAvailableCallback)
         {
@@ -94,21 +92,25 @@
             }
         }
 
-<<<<<<< HEAD
         static void SetWillExitAppCallback(WillExitAppCallback willExitAppCallback)
         {
             lock (typeof(Distribute))
             {
                 _willExitAppCallback = willExitAppCallback;
                 if (_delegate == null && _willExitAppCallback != null)
-=======
+                {
+                    _delegate = new Delegate();
+                    iOSDistribute.SetDelegate(_delegate);
+                }
+            }
+        }
+
         static void SetNoReleaseAvailable(NoReleaseAvailableCallback noReleaseAvailable)
         {
             lock (typeof(Distribute))
             {
                 _noReleaseAvailableCallback = noReleaseAvailable;
                 if (_delegate == null && _noReleaseAvailableCallback != null)
->>>>>>> 72af66db
                 {
                     _delegate = new Delegate();
                     iOSDistribute.SetDelegate(_delegate);
@@ -182,15 +184,14 @@
                 return false;
             }
 
-<<<<<<< HEAD
             public override void WillExitApp(iOSDistribute distribute)
             {
                 _willExitAppCallback?.Invoke();
-=======
+            }
+
             public override void OnNoReleaseAvailable(MSACDistribute distribute)
             {
                 _noReleaseAvailableCallback?.Invoke();
->>>>>>> 72af66db
             }
         }
     }
