#tool nuget:?package=XamarinComponent
#addin nuget:?package=Cake.FileHelpers
#addin nuget:?package=Cake.Git
#addin nuget:?package=Cake.Incubator
#addin nuget:?package=Cake.Xamarin
#load "scripts/utility.cake"
#load "scripts/configuration/config-parser.cake"

using System.Net;
using System.Text;
using System.Linq;
using System.Text.RegularExpressions;
using System.Collections.Generic;

var DownloadedAssembliesFolder = Statics.TemporaryPrefix + "DownloadedAssemblies";
var MacAssembliesZip = Statics.TemporaryPrefix + "MacAssemblies.zip";
var WindowsAssembliesZip = Statics.TemporaryPrefix + "WindowsAssemblies.zip";

// Contains all assembly paths and how to use them
PlatformPaths AssemblyPlatformPaths;

<<<<<<< HEAD
// Native SDK versions
var ANDROID_SDK_VERSION = "1.0.1-20+46e86e4";
var IOS_SDK_VERSION = "1.0.0";

var PLATFORM_PATHS = new PlatformPaths();
=======
// Available AppCenter modules.
IList<AppCenterModule> AppCenterModules = null;
>>>>>>> 2cff9cb6

// URLs for downloading binaries.
/*
 * Read this: http://www.mono-project.com/docs/faq/security/.
 * On Windows,
 *     you have to do additional steps for SSL connection to download files.
 *     http://stackoverflow.com/questions/4926676/mono-webrequest-fails-with-https
 *     By running mozroots and install part of Mozilla's root certificates can make it work.
 */

var ExternalsDirectory = "externals";
var AndroidExternals = $"{ExternalsDirectory}/android";
var IosExternals = $"{ExternalsDirectory}/ios";

var SdkStorageUrl = "https://mobilecentersdkdev.blob.core.windows.net/sdk/";
var MacAssembliesUrl = SdkStorageUrl + MacAssembliesZip;
var WindowsAssembliesUrl = SdkStorageUrl + WindowsAssembliesZip;

// Need to read versions before setting url values
VersionReader.ReadVersions();
var AndroidUrl = $"{SdkStorageUrl}AppCenter-SDK-Android-{VersionReader.AndroidVersion}.zip";
var IosUrl = $"{SdkStorageUrl}AppCenter-SDK-Apple-{VersionReader.IosVersion}.zip";

// Task Target for build
var Target = Argument("Target", Argument("t", "Default"));

<<<<<<< HEAD
    // The name of the zip file to download
    public string DownloadAssembliesZip {get; set;}

    // The paths of downloaded assembly folders
    public List<string> DownloadAssemblyFolders {get; set;}

    // The URL to download files from
    public string DownloadUrl {get; set;}
}
=======
var NuspecFolder = "nuget";
>>>>>>> 2cff9cb6

// Prepare the platform paths for downloading, uploading, and preparing assemblies
Setup(context =>
{
    // Get assembly paths.
    var uploadAssembliesZip = (IsRunningOnUnix() ? MacAssembliesZip : WindowsAssembliesZip);
    var downloadUrl = (IsRunningOnUnix() ? WindowsAssembliesUrl : MacAssembliesUrl);
    var downloadAssembliesZip = (IsRunningOnUnix() ? WindowsAssembliesZip : MacAssembliesZip);
    AssemblyPlatformPaths = new PlatformPaths(uploadAssembliesZip, downloadAssembliesZip, downloadUrl);
    AppCenterModules = AppCenterModule.ReadAppCenterModules(NuspecFolder, VersionReader.SdkVersion);
});

Task("Build")
    .IsDependentOn("Externals")
    .Does(() =>
{
    var platformId = IsRunningOnUnix() ? "mac" : "windows";
    var buildGroup = new BuildGroup(platformId);
    buildGroup.ExecuteBuilds();
}).OnError(HandleError);

Task("PrepareAssemblies").IsDependentOn("Build")
.Does(()=>
{
    // Clean all directories before copying. Doing so before each operation
    // could cause subdirectories that are created first to be deleted.
    foreach (var assemblyGroup in AssemblyPlatformPaths.UploadAssemblyGroups)
    {
        CleanDirectory(assemblyGroup.Folder);
    }
    foreach (var assemblyGroup in AssemblyPlatformPaths.UploadAssemblyGroups)
    {
        CopyFiles(assemblyGroup.AssemblyPaths, assemblyGroup.Folder, false);
    }
}).OnError(HandleError);

// Downloading Android binaries.
Task("Externals-Android")
    .Does(() =>
{
<<<<<<< HEAD
    CleanDirectory("externals/android");

    // Download zip file.
    DownloadFile(ANDROID_URL, "externals/android/android.zip");
    Unzip("externals/android/android.zip", "externals/android");

    // Move binaries to externals/android so that linked files don't have versions
    // in their paths
    var files = GetFiles("./externals/android/*/*");
    CopyFiles(files, "externals/android");
    Unzip("externals/android/appcenter-push-release.aar", "externals/android/appcenter-push-release");
    DeleteFile("externals/android/appcenter-push-release.aar");
    CopyFiles("SDK/AppCenterPush/Microsoft.AppCenter.Push.Android.Bindings/Properties/AndroidManifest.xml", "externals/android/appcenter-push-release");
    Zip("externals/android/appcenter-push-release", "externals/android/appcenter-push-release.aar");
=======
    var zipFile = System.IO.Path.Combine(AndroidExternals, "android.zip");
    CleanDirectory(AndroidExternals);

    // Download zip file.
    DownloadFile(AndroidUrl, zipFile);
    Unzip(zipFile, AndroidExternals);

    // Move binaries to externals/android so that linked files don't have versions
    // in their paths
    var files = GetFiles($"{AndroidExternals}/*/*");
    CopyFiles(files, AndroidExternals);
>>>>>>> 2cff9cb6
}).OnError(HandleError);

// Downloading iOS binaries.
Task("Externals-Ios")
    .Does(() =>
{
    CleanDirectory(IosExternals);
    var zipFile = System.IO.Path.Combine(IosExternals, "ios.zip");

    // Download zip file containing AppCenter frameworks
    DownloadFile(IosUrl, zipFile);
    Unzip(zipFile, IosExternals);
    var frameworksLocation = System.IO.Path.Combine(IosExternals, "AppCenter-SDK-Apple/iOS");

    // Copy the AppCenter binaries directly from the frameworks and add the ".a" extension
    var files = GetFiles($"{frameworksLocation}/*.framework/AppCenter*");
    foreach (var file in files)
    {
        var filename = file.GetFilename();
        MoveFile(file, $"{IosExternals}/{filename}.a");
    }
    
    // Copy Distribute resource bundle and copy it to the externals directory.
    var distributeBundle = "AppCenterDistributeResources.bundle";
    if(DirectoryExists($"{frameworksLocation}/{distributeBundle}"))
    {
        MoveDirectory($"{frameworksLocation}/{distributeBundle}", $"{IosExternals}/{distributeBundle}");
    }
}).OnError(HandleError);

// Create a common externals task depending on platform specific ones
Task("Externals").IsDependentOn("Externals-Ios").IsDependentOn("Externals-Android");

// Main Task.
Task("Default").IsDependentOn("NuGet").IsDependentOn("RemoveTemporaries");

// Pack NuGets for appropriate platform
Task("NuGet")
    .IsDependentOn("PrepareAssemblies")
    .Does(()=>
{
    CleanDirectory("output");
    var specCopyName = Statics.TemporaryPrefix + "spec_copy.nuspec";

    // Package NuGets.
    foreach (var module in AppCenterModules)
    {
        var nuspecFilename = NuspecFolder + (IsRunningOnUnix() ? module.MacNuspecFilename : module.WindowsNuspecFilename);

        // Skip modules that don't have nuspecs.
        if (!FileExists(nuspecFilename))
        {
            continue;
        }

        // Prepare nuspec by making substitutions in a copied nuspec (to avoid altering the original)
        CopyFile(nuspecFilename, specCopyName);
        ReplaceAssemblyPathsInNuspecs(specCopyName);
        Information("Building a NuGet package for " + module.DotNetModule + " version " + module.NuGetVersion);
        NuGetPack(File(specCopyName), new NuGetPackSettings {
            Verbosity = NuGetVerbosity.Detailed,
            Version = module.NuGetVersion,
            RequireLicenseAcceptance = true
        });

        // Clean up
        DeleteFiles(specCopyName);
    }
    MoveFiles("Microsoft.AppCenter*.nupkg", "output");
}).OnError(HandleError);

// Replace version placeholder in nuspecs
Task("PrepareNuspecsForVSTS").Does(()=>
{
    foreach (var module in AppCenterModules)
    {
        ReplaceTextInFiles(System.IO.Path.Combine(NuspecFolder, module.MainNuspecFilename), "$version$", module.NuGetVersion);
    }
});

Task("PrepareAssemblyPathsVSTS").Does(()=>
{
    var nuspecPathPrefix = EnvironmentVariable("NUSPEC_PATH");
    foreach (var module in AppCenterModules)
    {
        var nuspecPath = System.IO.Path.Combine(nuspecPathPrefix, module.MainNuspecFilename);
        ReplaceAssemblyPathsInNuspecs(nuspecPath);
    }
}).OnError(HandleError);

Task("NugetPackVSTS").Does(()=>
{
    var nuspecPathPrefix = EnvironmentVariable("NUSPEC_PATH");
    foreach (var module in AppCenterModules)
    {
        var spec = GetFiles(nuspecPathPrefix + module.MainNuspecFilename);

        // Create the NuGet packages.
        Information("Building a NuGet package for " + module.MainNuspecFilename);
        NuGetPack(spec, new NuGetPackSettings {
            Verbosity = NuGetVerbosity.Detailed,
            RequireLicenseAcceptance = true
        });
    }
}).OnError(HandleError);

// In VSTS, the assembly path environment variable names should be in the format
// "{uppercase group id}_ASSEMBLY_PATH_NUSPEC"
void ReplaceAssemblyPathsInNuspecs(string nuspecPath)
{
    // For the Tuples, Item1 is variable name, Item2 is variable value.
    var assemblyPathVars = new List<Tuple<string, string>>();
    var allAssemblyGroups = AssemblyPlatformPaths.UploadAssemblyGroups.Union(AssemblyPlatformPaths.DownloadAssemblyGroups);
    foreach (var group in allAssemblyGroups)
    {
        if (group.NuspecKey == null)
        {
            continue;
        }
        var environmentVariableName = group.Id.ToUpper() + "_ASSEMBLY_PATH_NUSPEC";
        var assemblyPath = EnvironmentVariable(environmentVariableName, group.Folder);
        var tuple = Tuple.Create(group.NuspecKey, assemblyPath);
        assemblyPathVars.Add(tuple);
    }
    foreach (var assemblyPathVar in assemblyPathVars)
    {
        ReplaceTextInFiles(nuspecPath, assemblyPathVar.Item1, assemblyPathVar.Item2);
    }
}

RunTarget(Target);<|MERGE_RESOLUTION|>--- conflicted
+++ resolved
@@ -19,16 +19,8 @@
 // Contains all assembly paths and how to use them
 PlatformPaths AssemblyPlatformPaths;
 
-<<<<<<< HEAD
-// Native SDK versions
-var ANDROID_SDK_VERSION = "1.0.1-20+46e86e4";
-var IOS_SDK_VERSION = "1.0.0";
-
-var PLATFORM_PATHS = new PlatformPaths();
-=======
 // Available AppCenter modules.
 IList<AppCenterModule> AppCenterModules = null;
->>>>>>> 2cff9cb6
 
 // URLs for downloading binaries.
 /*
@@ -55,19 +47,7 @@
 // Task Target for build
 var Target = Argument("Target", Argument("t", "Default"));
 
-<<<<<<< HEAD
-    // The name of the zip file to download
-    public string DownloadAssembliesZip {get; set;}
-
-    // The paths of downloaded assembly folders
-    public List<string> DownloadAssemblyFolders {get; set;}
-
-    // The URL to download files from
-    public string DownloadUrl {get; set;}
-}
-=======
 var NuspecFolder = "nuget";
->>>>>>> 2cff9cb6
 
 // Prepare the platform paths for downloading, uploading, and preparing assemblies
 Setup(context =>
@@ -108,22 +88,6 @@
 Task("Externals-Android")
     .Does(() =>
 {
-<<<<<<< HEAD
-    CleanDirectory("externals/android");
-
-    // Download zip file.
-    DownloadFile(ANDROID_URL, "externals/android/android.zip");
-    Unzip("externals/android/android.zip", "externals/android");
-
-    // Move binaries to externals/android so that linked files don't have versions
-    // in their paths
-    var files = GetFiles("./externals/android/*/*");
-    CopyFiles(files, "externals/android");
-    Unzip("externals/android/appcenter-push-release.aar", "externals/android/appcenter-push-release");
-    DeleteFile("externals/android/appcenter-push-release.aar");
-    CopyFiles("SDK/AppCenterPush/Microsoft.AppCenter.Push.Android.Bindings/Properties/AndroidManifest.xml", "externals/android/appcenter-push-release");
-    Zip("externals/android/appcenter-push-release", "externals/android/appcenter-push-release.aar");
-=======
     var zipFile = System.IO.Path.Combine(AndroidExternals, "android.zip");
     CleanDirectory(AndroidExternals);
 
@@ -135,7 +99,16 @@
     // in their paths
     var files = GetFiles($"{AndroidExternals}/*/*");
     CopyFiles(files, AndroidExternals);
->>>>>>> 2cff9cb6
+
+    // Edit push manifest due to Xamarin manifest merge limitations
+    var pushLib = "appcenter-push-release";
+    var pushLibFile = $"{AndroidExternals}/{pushLib}.aar";
+    var pushLibUnzippedPath = $"{AndroidExternals}/{pushLib}";
+    var manifestUpdateFile = "SDK/AppCenterPush/Microsoft.AppCenter.Push.Android.Bindings/Properties/AndroidManifest.xml";
+    Unzip(pushLibFile, pushLibUnzippedPath);
+    DeleteFile(pushLibFile);
+    CopyFiles(manifestUpdateFile, pushLibUnzippedPath);
+    Zip(pushLibUnzippedPath, pushLibFile);
 }).OnError(HandleError);
 
 // Downloading iOS binaries.
