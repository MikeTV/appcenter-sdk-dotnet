<?xml version="1.0"?>
<package>
  <metadata>
    <id>Microsoft.Azure.Mobile.Push</id>
    <title>Mobile Center Push</title>
    <authors>Microsoft Corporation</authors>
    <requireLicenseAcceptance>false</requireLicenseAcceptance>
    <summary>Microsoft Visual Studio Mobile Center Push package provides push notification capabilities for your mobile applications</summary>
    <description>This package contains functionalities to send push notifications to users of your application from our portal</description>
    <copyright>Copyright (c) Microsoft Corporation. All Rights Reserved.</copyright>
    <projectUrl>https://aka.ms/telgml</projectUrl>
    <licenseUrl>https://aka.ms/vbgfx2</licenseUrl>
    <iconUrl>https://aka.ms/p2wifj</iconUrl>
    <dependencies>
        <group targetFramework="portable-net45+wp8+wpa81+win8+MonoAndroid10+MonoTouch10+Xamarin.iOS10">
            <dependency id="Microsoft.Azure.Mobile" version="$version$" />
        </group>
        <group targetFramework="Xamarin.iOS10">
            <dependency id="Microsoft.Azure.Mobile" version="$version$" />
        </group>
        <group targetFramework="MonoAndroid403">
            <dependency id="Microsoft.Azure.Mobile" version="$version$" />
            <dependency id="Xamarin.Firebase.Messaging" version="42.1001.0"/>
            <dependency id="Xamarin.Firebase.Core" version="42.1001.0"/>
        </group>
        <group targetFramework="uap10.0">
            <dependency id="Microsoft.Azure.Mobile" version="$version$" />
        </group>
    </dependencies>
    <version>$version$</version>
  </metadata>
  <files>
<<<<<<< HEAD
    <file src="$windows_dir$/Microsoft.Azure.Mobile.Push.dll" target="lib/uap10.0" />
=======
    <!-- PCL -->
    <file src="$pcl_dir$/Microsoft.Azure.Mobile.Push.dll" target="lib/portable-net45+wp8+wpa81+win8+MonoAndroid10+MonoTouch10+Xamarin.iOS10" />

    <!-- Android -->
    <file src="$android_dir$/Microsoft.Azure.Mobile.Push.dll" target="lib/MonoAndroid403" />
    <file src="$android_dir$/Microsoft.Azure.Mobile.Push.Android.Bindings.dll" target="lib/MonoAndroid403" />

    <!-- iOS -->
    <file src="$ios_dir$/Microsoft.Azure.Mobile.Push.dll" target="lib/Xamarin.iOS10" />
    <file src="$ios_dir$/Microsoft.Azure.Mobile.Push.iOS.Bindings.dll" target="lib/Xamarin.iOS10" />

    <!-- UWP -->
    <file src="$windows_dir$/Microsoft.Azure.Mobile.Push.targets"  target="build/uap10.0"/>
    <file src="$windows_dir$/Microsoft.Azure.Mobile.Push.dll" target="ref/uap10.0" />

    <!--x86 -->
    <file src="$windows_dir$/x86/Microsoft.Azure.Mobile.Push.dll" target="runtimes/win10-x86/lib/uap10.0" />

    <!-- x64 -->
    <file src="$windows_dir$/x64/Microsoft.Azure.Mobile.Push.dll" target="runtimes/win10-x64/lib/uap10.0" />

    <!-- ARM -->
    <file src="$windows_dir$/ARM/Microsoft.Azure.Mobile.Push.dll" target="runtimes/win10-arm/lib/uap10.0" />

>>>>>>> 5cbc4935
  </files>
</package><|MERGE_RESOLUTION|>--- conflicted
+++ resolved
@@ -30,9 +30,7 @@
     <version>$version$</version>
   </metadata>
   <files>
-<<<<<<< HEAD
-    <file src="$windows_dir$/Microsoft.Azure.Mobile.Push.dll" target="lib/uap10.0" />
-=======
+
     <!-- PCL -->
     <file src="$pcl_dir$/Microsoft.Azure.Mobile.Push.dll" target="lib/portable-net45+wp8+wpa81+win8+MonoAndroid10+MonoTouch10+Xamarin.iOS10" />
 
@@ -45,18 +43,7 @@
     <file src="$ios_dir$/Microsoft.Azure.Mobile.Push.iOS.Bindings.dll" target="lib/Xamarin.iOS10" />
 
     <!-- UWP -->
-    <file src="$windows_dir$/Microsoft.Azure.Mobile.Push.targets"  target="build/uap10.0"/>
-    <file src="$windows_dir$/Microsoft.Azure.Mobile.Push.dll" target="ref/uap10.0" />
+    <file src="$windows_dir$/Microsoft.Azure.Mobile.Push.dll" target="lib/uap10.0" />
 
-    <!--x86 -->
-    <file src="$windows_dir$/x86/Microsoft.Azure.Mobile.Push.dll" target="runtimes/win10-x86/lib/uap10.0" />
-
-    <!-- x64 -->
-    <file src="$windows_dir$/x64/Microsoft.Azure.Mobile.Push.dll" target="runtimes/win10-x64/lib/uap10.0" />
-
-    <!-- ARM -->
-    <file src="$windows_dir$/ARM/Microsoft.Azure.Mobile.Push.dll" target="runtimes/win10-arm/lib/uap10.0" />
-
->>>>>>> 5cbc4935
   </files>
 </package>