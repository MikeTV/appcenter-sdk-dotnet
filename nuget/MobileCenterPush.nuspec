--- conflicted
+++ resolved
@@ -40,11 +40,7 @@
     <file src="$ios_dir$/Microsoft.Azure.AppCenter.Push.iOS.Bindings.dll" target="lib/Xamarin.iOS10" />
 
     <!-- UWP -->
-<<<<<<< HEAD
-    <file src="$windows_dir$/Microsoft.Azure.AppCenter.Push.dll" target="lib/uap10.0" />
-=======
     <file src="$uwp_dir$/Microsoft.Azure.Mobile.Push.dll" target="lib/uap10.0" />
->>>>>>> 252523f4
 
   </files>
 </package>