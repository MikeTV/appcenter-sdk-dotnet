﻿using System;

namespace Microsoft.Azure.Mobile.Crashes
{
    /// <summary>
    /// Interface to abstract <see cref="Crashes"/> features between different platforms.
    /// </summary>
    internal interface IPlatformCrashes
    {
        Type BindingType { get; }

        bool Enabled { get; set; }

        bool HasCrashedInLastSession { get; }

        ErrorReport LastSessionCrashReport { get; }

        void GenerateTestCrash();

<<<<<<< HEAD
        void NotifyUserConfirmation(UserConfirmation confirmation);

        // Note: in PlatformCrashes we use only callbacks; not events (in Crashes, there are some corresponding events)
        SendingErrorReportHandler SendingErrorReport { get; set; }
        SentErrorReportHandler SentErrorReport { get; set; }
        FailedToSendErrorHandler FailedToSendErrorReport { get; set; }
=======
        // Note: in PlatformCrashes we use only callbacks; not events (in Crashes, there are corresponding events)
        SendingErrorReportEventHandler SendingErrorReport { get; set; }
        SentErrorReportEventHandler SentErrorReport { get; set; }
        FailedToSendErrorReportEventHandler FailedToSendErrorReport { get; set; }
>>>>>>> 400c5108
        ShouldProcessErrorReportCallback ShouldProcessErrorReport { get; set; }
        ShouldAwaitUserConfirmationCallback ShouldAwaitUserConfirmation { get; set; }
        GetErrorAttachmentCallback GetErrorAttachment { get; set; }

        //void TrackException(Exception exception);
    }
}<|MERGE_RESOLUTION|>--- conflicted
+++ resolved
@@ -17,19 +17,12 @@
 
         void GenerateTestCrash();
 
-<<<<<<< HEAD
         void NotifyUserConfirmation(UserConfirmation confirmation);
 
-        // Note: in PlatformCrashes we use only callbacks; not events (in Crashes, there are some corresponding events)
-        SendingErrorReportHandler SendingErrorReport { get; set; }
-        SentErrorReportHandler SentErrorReport { get; set; }
-        FailedToSendErrorHandler FailedToSendErrorReport { get; set; }
-=======
         // Note: in PlatformCrashes we use only callbacks; not events (in Crashes, there are corresponding events)
         SendingErrorReportEventHandler SendingErrorReport { get; set; }
         SentErrorReportEventHandler SentErrorReport { get; set; }
         FailedToSendErrorReportEventHandler FailedToSendErrorReport { get; set; }
->>>>>>> 400c5108
         ShouldProcessErrorReportCallback ShouldProcessErrorReport { get; set; }
         ShouldAwaitUserConfirmationCallback ShouldAwaitUserConfirmation { get; set; }
         GetErrorAttachmentCallback GetErrorAttachment { get; set; }
