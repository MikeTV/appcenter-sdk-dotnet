﻿using Microsoft.Azure.Mobile.Utils;
using Microsoft.VisualStudio.TestTools.UnitTesting;
using Windows.Storage;

namespace Microsoft.Azure.Mobile.Test.UWP.Utils
{
    [TestClass]
    public class ApplicationSettingsTest
    {
        private IApplicationSettings settings;

        [TestInitialize]
        public void InitializeMobileCenterTest()
        {
            ApplicationData.Current.LocalSettings.Values.Clear();
<<<<<<< HEAD
            settings = new DefaultApplicationSettings();
=======
            settings = new ApplicationSettings();
>>>>>>> 6e03126c
        }

        /// <summary>
        /// Verify SetValue generic method behaviour
        /// </summary>
        [TestMethod]
        public void VerifySetValue()
        {
            const string key = "test";
            Assert.IsFalse(settings.ContainsKey(key));
            settings.SetValue(key, 42);
            Assert.IsTrue(settings.ContainsKey(key));
            Assert.AreEqual(42, settings.GetValue<int>(key));
        }

        /// <summary>
        /// Verify GetValue and SetValue generic method behaviour
        /// </summary>
        [TestMethod]
        public void VerifyGetValue()
        {
            const string key = "test";
            Assert.IsFalse(settings.ContainsKey(key));
            Assert.AreEqual(42, settings.GetValue(key, 42));
            Assert.IsTrue(settings.ContainsKey(key));
            Assert.AreEqual(42, settings.GetValue<int>(key));
            Assert.AreEqual(42, settings.GetValue(key, 0));
        }

        /// <summary>
        /// Verify remove values from settings
        /// </summary>
        [TestMethod]
        public void VerifyRemove()
        {
<<<<<<< HEAD
            const string key = "test"; Assert.IsFalse(settings.ContainsKey(key));
=======
            const string key = "test";
            Assert.IsFalse(settings.ContainsKey(key));
>>>>>>> 6e03126c
            settings.SetValue(key, 42);
            Assert.IsTrue(settings.ContainsKey(key));
            Assert.AreEqual(42, settings.GetValue<int>(key));
            settings.Remove(key);
            Assert.IsFalse(settings.ContainsKey(key));
<<<<<<< HEAD

=======
>>>>>>> 6e03126c
        }
    }
}<|MERGE_RESOLUTION|>--- conflicted
+++ resolved
@@ -13,11 +13,7 @@
         public void InitializeMobileCenterTest()
         {
             ApplicationData.Current.LocalSettings.Values.Clear();
-<<<<<<< HEAD
             settings = new DefaultApplicationSettings();
-=======
-            settings = new ApplicationSettings();
->>>>>>> 6e03126c
         }
 
         /// <summary>
@@ -53,21 +49,12 @@
         [TestMethod]
         public void VerifyRemove()
         {
-<<<<<<< HEAD
             const string key = "test"; Assert.IsFalse(settings.ContainsKey(key));
-=======
-            const string key = "test";
-            Assert.IsFalse(settings.ContainsKey(key));
->>>>>>> 6e03126c
             settings.SetValue(key, 42);
             Assert.IsTrue(settings.ContainsKey(key));
             Assert.AreEqual(42, settings.GetValue<int>(key));
             settings.Remove(key);
             Assert.IsFalse(settings.ContainsKey(key));
-<<<<<<< HEAD
-
-=======
->>>>>>> 6e03126c
         }
     }
 }