--- conflicted
+++ resolved
@@ -59,12 +59,13 @@
         }
 
         [TestMethod]
-<<<<<<< HEAD
         public void LastSessionErrorReportIsNullOnStart()
         {
             Assert.IsNull(Crashes.GetLastSessionCrashReportAsync().Result);
             Assert.IsFalse(Crashes.HasCrashedInLastSessionAsync().Result);
-=======
+        }
+
+        [TestMethod]
         public void ApplyEnabledStateStartsListening()
         {
             var mockErrorLogHelper = Mock.Of<ErrorLogHelper>();
@@ -186,7 +187,6 @@
             _mockChannel.Verify(channel => channel.EnqueueAsync(It.IsAny<ManagedErrorLog>()), Times.Never());
             Mock.Get(ErrorLogHelper.Instance).Verify(instance => instance.InstanceRemoveStoredErrorLogFile(It.IsAny<Guid>()), Times.Never());
             Mock.Get(mockFile).Verify(file => file.Delete(), Times.Once());
->>>>>>> 2fdddef3
         }
     }
 }