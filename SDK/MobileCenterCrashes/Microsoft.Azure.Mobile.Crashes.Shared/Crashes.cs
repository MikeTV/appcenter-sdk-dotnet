--- conflicted
+++ resolved
@@ -154,12 +154,7 @@
 #endif
         public static Type BindingType => PlatformCrashes.BindingType;
 
-<<<<<<< HEAD
-#if USES_WATSON
-
-=======
 #if WINDOWS_UWP
->>>>>>> a90a3bc3
         [EditorBrowsable(EditorBrowsableState.Never)]
         [Obsolete("This does not exist in UWP and should not be used.")]
 #else
@@ -173,9 +168,6 @@
             return PlatformCrashes.IsEnabledAsync();
         }
 
-<<<<<<< HEAD
-#if USES_WATSON
-=======
 #if WINDOWS_UWP
         [EditorBrowsable(EditorBrowsableState.Never)]
         [Obsolete("This does not exist in UWP and should not be used.")]
@@ -189,7 +181,6 @@
         {
             return PlatformCrashes.SetEnabledAsync(enabled);
         }
->>>>>>> a90a3bc3
 
 #if WINDOWS_UWP
         [EditorBrowsable(EditorBrowsableState.Never)]
