--- conflicted
+++ resolved
@@ -4,15 +4,13 @@
 
 ### App Center
 
-<<<<<<< HEAD
-#### WPF
+#### WPF/WinForms
 
 * **[Fix]** Fix possible deadlock on start if the configuration file was corrupted.
-=======
+
 #### UWP/WPF/WinForms
 
 * **[Fix]** Fix retry sending logs after timeout exception.
->>>>>>> 2af7a9b4
 
 ### App Center Crashes
 
