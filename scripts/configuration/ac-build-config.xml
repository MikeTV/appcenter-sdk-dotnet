--- conflicted
+++ resolved
@@ -2,13 +2,8 @@
 <config>
     <sdkInfo>
         <sdkVersion>2.0.0-SNAPSHOT</sdkVersion>
-<<<<<<< HEAD
         <iosVersion>2.0.0-189+1f5f7725098b3e661f17369ab2da793d82cae674</iosVersion>
-        <androidVersion>1.11.3</androidVersion>
-=======
-        <iosVersion>1.13.2</iosVersion>
         <androidVersion>2.0.0-13+c34daf8a3</androidVersion>
->>>>>>> f1263a36
     </sdkInfo>
     <group id="ios" folder="iOSAssemblies" buildGroup="mac">
         <assembly path="SDK/AppCenter/Microsoft.AppCenter.iOS/bin/Release/Microsoft.AppCenter.dll"/>
