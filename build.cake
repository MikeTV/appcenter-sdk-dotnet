--- conflicted
+++ resolved
@@ -24,7 +24,7 @@
             return PackageId + "." + NuGetVersion + ".nupkg";
         }
     }
-    public string MacNuspecFilename 
+    public string MacNuspecFilename
     {
         get { return  "Mac" + MainNuspecFilename; }
     }
@@ -67,7 +67,7 @@
  * On Windows,
  *     you have to do additional steps for SSL connection to download files.
  *     http://stackoverflow.com/questions/4926676/mono-webrequest-fails-with-https
- *     By running mozroots and install part of Mozilla's root certificates can make it work. 
+ *     By running mozroots and install part of Mozilla's root certificates can make it work.
  */
 
 var SDK_STORAGE_URL = "https://mobilecentersdkdev.blob.core.windows.net/sdk/";
@@ -99,7 +99,7 @@
 }
 
 // This class contains the assembly folder paths and other platform dependent paths involved in preparing assemblies for VSTS and Azure storage.
-// When a new platform is supported, an AssemblyGroup must be created and added to the proper {OS}UploadAssemblyGroups array. Also, its 
+// When a new platform is supported, an AssemblyGroup must be created and added to the proper {OS}UploadAssemblyGroups array. Also, its
 // AssemblyFolder must be added to the correct platform's "DownloadAssemblyFolders" array.
 class PlatformPaths
 {
@@ -159,7 +159,6 @@
         };
         var pclAssemblyGroup = new AssemblyGroup {
             AssemblyFolder = PCL_ASSEMBLIES_FOLDER,
-<<<<<<< HEAD
             AssemblyPaths = new string[] {	"SDK/MobileCenter/Microsoft.Azure.Mobile/bin/Release/portable-net45+win8+wpa81+wp8/Microsoft.Azure.Mobile.dll",
                             "SDK/MobileCenterAnalytics/Microsoft.Azure.Mobile.Analytics/bin/Release/portable-net45+win8+wpa81+wp8/Microsoft.Azure.Mobile.Analytics.dll",
                             "SDK/MobileCenterCrashes/Microsoft.Azure.Mobile.Crashes/bin/Release/portable-net45+win8+wpa81+wp8/Microsoft.Azure.Mobile.Crashes.dll",
@@ -175,23 +174,12 @@
                             "SDK/MobileCenterDistribute/Microsoft.Azure.Mobile.Distribute/bin/Release/netstandard1.0/Microsoft.Azure.Mobile.Distribute.dll",
                             "SDK/MobileCenterPush/Microsoft.Azure.Mobile.Push/bin/Release/netstandard1.0/Microsoft.Azure.Mobile.Push.dll",
                             "SDK/MobileCenterRum/Microsoft.Azure.Mobile.Rum/bin/Release/netstandard1.0/Microsoft.Azure.Mobile.Rum.dll" }
-=======
-            AssemblyPaths = new string[] {  "SDK/MobileCenter/Microsoft.Azure.Mobile/bin/Release/Microsoft.Azure.Mobile.dll",
-                            "SDK/MobileCenterAnalytics/Microsoft.Azure.Mobile.Analytics/bin/Release/Microsoft.Azure.Mobile.Analytics.dll",
-                            "SDK/MobileCenterCrashes/Microsoft.Azure.Mobile.Crashes/bin/Release/Microsoft.Azure.Mobile.Crashes.dll",
-                            "SDK/MobileCenterDistribute/Microsoft.Azure.Mobile.Distribute/bin/Release/Microsoft.Azure.Mobile.Distribute.dll",
-                            "SDK/MobileCenterPush/Microsoft.Azure.Mobile.Push/bin/Release/Microsoft.Azure.Mobile.Push.dll",
-                            "SDK/MobileCenterRum/Microsoft.Azure.Mobile.Rum/bin/Release/Microsoft.Azure.Mobile.Rum.dll" }
->>>>>>> d557711c
         };
         PLATFORM_PATHS.UploadAssemblyGroups.Add(iosAssemblyGroup);
         PLATFORM_PATHS.UploadAssemblyGroups.Add(androidAssemblyGroup);
         PLATFORM_PATHS.UploadAssemblyGroups.Add(pclAssemblyGroup);
-<<<<<<< HEAD
         PLATFORM_PATHS.UploadAssemblyGroups.Add(netStandardAssemblyGroup);
-=======
         PLATFORM_PATHS.DownloadAssemblyFolders.Add(WINDOWS_DESKTOP_ASSEMBLIES_FOLDER);
->>>>>>> d557711c
         PLATFORM_PATHS.DownloadAssemblyFolders.Add(UWP_ASSEMBLIES_FOLDER);
         PLATFORM_PATHS.DownloadAssemblyFolders.Add(UWP_ASSEMBLIES_FOLDER + "/x86");
         PLATFORM_PATHS.DownloadAssemblyFolders.Add(UWP_ASSEMBLIES_FOLDER + "/x64");
@@ -286,7 +274,7 @@
 
 Task("MacBuild")
     .WithCriteria(() => IsRunningOnUnix())
-    .Does(() => 
+    .Does(() =>
 {
     // Run externals here instead of using dependency so that this doesn't get called on windows
     RunTarget("Externals");
@@ -298,7 +286,7 @@
 // Building Windows code task
 Task("WindowsBuild")
     .WithCriteria(() => !IsRunningOnUnix())
-    .Does(() => 
+    .Does(() =>
 {
     // Build solution
     NuGetRestore("./MobileCenter-SDK-Build-Windows.sln");
@@ -323,7 +311,7 @@
 
 // Downloading Android binaries.
 Task("Externals-Android")
-    .Does(() => 
+    .Does(() =>
 {
     CleanDirectory("./externals/android");
 
@@ -555,7 +543,7 @@
             Key = apiKey,
             UseHttps = true
         });
-    
+
         AzureStorage.DeleteBlob(new AzureStorageSettings
         {
             AccountName = accountName,
@@ -598,38 +586,22 @@
 
 Task("PrepareAssemblyPathsVSTS").Does(()=>
 {
-<<<<<<< HEAD
-        var iosAssemblies = EnvironmentVariable("IOS_ASSEMBLY_PATH_NUSPEC");
-        var androidAssemblies = EnvironmentVariable("ANDROID_ASSEMBLY_PATH_NUSPEC");
-        var pclAssemblies = EnvironmentVariable("PCL_ASSEMBLY_PATH_NUSPEC");
-        var netStandardAssemblies = EnvironmentVariable("NETSTANDARD_ASSEMBLY_PATH_NUSPEC");
-        var uwpAssemblies = EnvironmentVariable("UWP_ASSEMBLY_PATH_NUSPEC");
-        var nuspecPathPrefix = EnvironmentVariable("NUSPEC_PATH");
-        
-        foreach (var module in MOBILECENTER_MODULES)
-        {
-            ReplaceTextInFiles(nuspecPathPrefix + module.MainNuspecFilename, "$pcl_dir$", pclAssemblies);
-            ReplaceTextInFiles(nuspecPathPrefix + module.MainNuspecFilename, "$netstandard_dir$", netStandardAssemblies);
-            ReplaceTextInFiles(nuspecPathPrefix + module.MainNuspecFilename, "$ios_dir$", iosAssemblies);
-            ReplaceTextInFiles(nuspecPathPrefix + module.MainNuspecFilename, "$windows_dir$", uwpAssemblies);
-            ReplaceTextInFiles(nuspecPathPrefix + module.MainNuspecFilename, "$android_dir$", androidAssemblies);
-        }
-=======
     var iosAssemblies = EnvironmentVariable("IOS_ASSEMBLY_PATH_NUSPEC");
     var androidAssemblies = EnvironmentVariable("ANDROID_ASSEMBLY_PATH_NUSPEC");
     var pclAssemblies = EnvironmentVariable("PCL_ASSEMBLY_PATH_NUSPEC");
+    var netStandardAssemblies = EnvironmentVariable("NETSTANDARD_ASSEMBLY_PATH_NUSPEC");
     var windowsDesktopAssemblies = EnvironmentVariable("WINDOWS_DESKTOP_ASSEMBLY_PATH_NUSPEC");
     var uwpAssemblies = EnvironmentVariable("UWP_ASSEMBLY_PATH_NUSPEC");
     var nuspecPathPrefix = EnvironmentVariable("NUSPEC_PATH");
     foreach (var module in MOBILECENTER_MODULES)
     {
         ReplaceTextInFiles(nuspecPathPrefix + module.MainNuspecFilename, "$pcl_dir$", pclAssemblies);
+        ReplaceTextInFiles(nuspecPathPrefix + module.MainNuspecFilename, "$netstandard_dir$", netStandardAssemblies);
         ReplaceTextInFiles(nuspecPathPrefix + module.MainNuspecFilename, "$ios_dir$", iosAssemblies);
         ReplaceTextInFiles(nuspecPathPrefix + module.MainNuspecFilename, "$android_dir$", androidAssemblies);
         ReplaceTextInFiles(nuspecPathPrefix + module.MainNuspecFilename, "$uwp_dir$", uwpAssemblies);
         ReplaceTextInFiles(nuspecPathPrefix + module.MainNuspecFilename, "$windows_desktop_dir$", windowsDesktopAssemblies);
     }
->>>>>>> d557711c
 }).OnError(HandleError);
 
 Task("NugetPackVSTS").Does(()=>
@@ -664,7 +636,7 @@
 {
     if (DirectoryExists(directoryName))
     {
-        DeleteDirectory(directoryName, new DeleteDirectorySettings { Force = true, Recursive = true });	
+        DeleteDirectory(directoryName, new DeleteDirectorySettings { Force = true, Recursive = true });
     }
 }
 
