--- conflicted
+++ resolved
@@ -257,7 +257,6 @@
         }
 
         /// <summary>
-<<<<<<< HEAD
         /// Reads an exception file from the given file.
         /// </summary>
         /// <param name="file">The file that contains exception.</param>
@@ -279,7 +278,6 @@
 
         /// <summary>
         /// Saves an error log and an exception on disk.
-=======
         /// Get the error storage directory, or creates it if it does not exist.
         /// </summary>
         /// <returns>The error storage directory.</returns>
@@ -291,7 +289,6 @@
 
         /// <summary>
         /// Saves an error log on disk.
->>>>>>> 2fdddef3
         /// </summary>
         /// <param name="exception">The exception that caused the crash.</param>
         /// <param name="errorLog">The error log.</param>
@@ -299,25 +296,17 @@
         {
             try
             {
-<<<<<<< HEAD
                 var errorLogString = LogSerializer.Serialize(errorLog);
                 var errorLogFileName = errorLog.Id + ErrorLogFileExtension;
-                lock (LockObject)
-                {
-                    _crashesDirectory.Create();
-                }
                 AppCenterLog.Debug(Crashes.LogTag, "Saving uncaught exception.");
-                _crashesDirectory.CreateFile(errorLogFileName, errorLogString);
+                InstanceGetErrorStorageDirectory().CreateFile(errorLogFileName, errorLogString);
                 AppCenterLog.Debug(Crashes.LogTag, $"Saved error log in directory {ErrorStorageDirectoryName} with name {errorLogFileName}.");
 
                 // TODO: Property serialize Exception instance + error handling on exceptions.
                 var exceptionString = exception.ToString();
                 var exceptionFileName = errorLog.Id + ExceptionFileExtension;
-                _crashesDirectory.CreateFile(exceptionFileName, exceptionString);
+                InstanceGetErrorStorageDirectory().CreateFile(exceptionFileName, exceptionString);
                 AppCenterLog.Debug(Crashes.LogTag, $"Saved exception in directory {ErrorStorageDirectoryName} with name {exceptionFileName}.");
-=======
-                InstanceGetErrorStorageDirectory().CreateFile(fileName, errorLogString);
->>>>>>> 2fdddef3
             }
             catch (System.Exception ex)
             {
