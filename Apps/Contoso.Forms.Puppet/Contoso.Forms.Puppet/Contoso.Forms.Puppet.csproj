﻿<?xml version="1.0" encoding="utf-8"?>
<Project DefaultTargets="Build" ToolsVersion="4.0" xmlns="http://schemas.microsoft.com/developer/msbuild/2003">
  <PropertyGroup>
    <Configuration Condition=" '$(Configuration)' == '' ">Debug</Configuration>
    <Platform Condition=" '$(Platform)' == '' ">AnyCPU</Platform>
    <ProjectGuid>{92313C69-3BC4-4276-A1C8-100C86183F12}</ProjectGuid>
    <ProjectTypeGuids>{786C830F-07A1-408B-BD7F-6EE04809D6DB};{FAE04EC0-301F-11D3-BF4B-00C04F79EFBC}</ProjectTypeGuids>
    <UseMSBuildEngine>true</UseMSBuildEngine>
    <OutputType>Library</OutputType>
    <RootNamespace>Contoso.Forms.Puppet</RootNamespace>
    <AssemblyName>Contoso.Forms.Puppet</AssemblyName>
    <TargetFrameworkVersion>v4.5</TargetFrameworkVersion>
    <TargetFrameworkProfile>Profile259</TargetFrameworkProfile>
  </PropertyGroup>
  <PropertyGroup Condition=" '$(Configuration)|$(Platform)' == 'Debug|AnyCPU' ">
    <DebugSymbols>true</DebugSymbols>
    <DebugType>full</DebugType>
    <Optimize>false</Optimize>
    <OutputPath>bin\Debug</OutputPath>
    <DefineConstants>DEBUG;</DefineConstants>
    <ErrorReport>prompt</ErrorReport>
    <WarningLevel>4</WarningLevel>
  </PropertyGroup>
  <PropertyGroup Condition=" '$(Configuration)|$(Platform)' == 'Release|AnyCPU' ">
    <Optimize>true</Optimize>
    <OutputPath>bin\Release</OutputPath>
    <ErrorReport>prompt</ErrorReport>
    <WarningLevel>4</WarningLevel>
  </PropertyGroup>
  <ItemGroup>
    <EmbeddedResource Include="App.xaml" />
    <EmbeddedResource Include="MainPuppetPage.xaml" />
    <EmbeddedResource Include="LogLevelPage.xaml">
      <Generator>MSBuild:UpdateDesignTimeXaml</Generator>
    </EmbeddedResource>
    <EmbeddedResource Include="ModulePages\CrashesContentPage.xaml">
      <Generator>MSBuild:UpdateDesignTimeXaml</Generator>
    </EmbeddedResource>
    <EmbeddedResource Include="ModulePages\MobileCenterContentPage.xaml">
      <Generator>MSBuild:UpdateDesignTimeXaml</Generator>
    </EmbeddedResource>
    <EmbeddedResource Include="ModulePages\AnalyticsContentPage.xaml">
      <Generator>MSBuild:UpdateDesignTimeXaml</Generator>
    </EmbeddedResource>
    <EmbeddedResource Include="AddPropertyContentPage.xaml">
      <Generator>MSBuild:UpdateDesignTimeXaml</Generator>
    </EmbeddedResource>
    <EmbeddedResource Include="PropertiesContentPage.xaml">
      <Generator>MSBuild:UpdateDesignTimeXaml</Generator>
    </EmbeddedResource>
  </ItemGroup>
  <ItemGroup>
    <Compile Include="App.xaml.cs">
      <DependentUpon>App.xaml</DependentUpon>
    </Compile>
    <Compile Include="MainPuppetPage.cs">
      <DependentUpon>MainPuppetPage.xaml</DependentUpon>
    </Compile>
    <Compile Include="Properties\AssemblyInfo.cs" />
    <Compile Include="LogLevelPage.cs">
      <DependentUpon>LogLevelPage.xaml</DependentUpon>
    </Compile>
    <Compile Include="ModulePages\CrashesContentPage.xaml.cs">
      <DependentUpon>CrashesContentPage.xaml</DependentUpon>
    </Compile>
    <Compile Include="ModulePages\MobileCenterContentPage.xaml.cs">
      <DependentUpon>MobileCenterContentPage.xaml</DependentUpon>
    </Compile>
    <Compile Include="ModulePages\AnalyticsContentPage.xaml.cs">
      <DependentUpon>AnalyticsContentPage.xaml</DependentUpon>
    </Compile>
    <Compile Include="Constants.cs" />
    <Compile Include="AddPropertyContentPage.xaml.cs">
      <DependentUpon>AddPropertyContentPage.xaml</DependentUpon>
    </Compile>
    <Compile Include="PropertiesContentPage.xaml.cs">
      <DependentUpon>PropertiesContentPage.xaml</DependentUpon>
    </Compile>
    <Compile Include="FakeService.cs" />
  </ItemGroup>
  <ItemGroup>
<<<<<<< HEAD
    <Folder Include="ModulePages\" />
  </ItemGroup>
  <ItemGroup>
=======
>>>>>>> a53a7a8c
    <ProjectReference Include="..\..\..\SDK\MobileCenterAnalytics\Microsoft.Azure.Mobile.Analytics\Microsoft.Azure.Mobile.Analytics.csproj">
      <Project>{0F13E444-717E-460A-BDE7-8AD537F0A418}</Project>
      <Name>Microsoft.Azure.Mobile.Analytics</Name>
    </ProjectReference>
    <ProjectReference Include="..\..\..\SDK\MobileCenterCrashes\Microsoft.Azure.Mobile.Crashes\Microsoft.Azure.Mobile.Crashes.csproj">
      <Project>{302F0881-77AE-4CCE-ACF4-930AD5D4FB08}</Project>
      <Name>Microsoft.Azure.Mobile.Crashes</Name>
    </ProjectReference>
    <ProjectReference Include="..\..\..\SDK\MobileCenter\Microsoft.Azure.Mobile\Microsoft.Azure.Mobile.csproj">
      <Project>{3FE04B97-48DE-4895-8612-ECBDFEBD917C}</Project>
      <Name>Microsoft.Azure.Mobile</Name>
    </ProjectReference>
  </ItemGroup>
  <ItemGroup>
    <Reference Include="Xamarin.Forms.Core">
      <HintPath>..\..\..\packages\Xamarin.Forms.2.3.3.168\lib\portable-win+net45+wp80+win81+wpa81+MonoAndroid10+Xamarin.iOS10+xamarinmac20\Xamarin.Forms.Core.dll</HintPath>
    </Reference>
    <Reference Include="Xamarin.Forms.Platform">
      <HintPath>..\..\..\packages\Xamarin.Forms.2.3.3.168\lib\portable-win+net45+wp80+win81+wpa81+MonoAndroid10+Xamarin.iOS10+xamarinmac20\Xamarin.Forms.Platform.dll</HintPath>
    </Reference>
    <Reference Include="Xamarin.Forms.Xaml">
      <HintPath>..\..\..\packages\Xamarin.Forms.2.3.3.168\lib\portable-win+net45+wp80+win81+wpa81+MonoAndroid10+Xamarin.iOS10+xamarinmac20\Xamarin.Forms.Xaml.dll</HintPath>
    </Reference>
  </ItemGroup>
  <ItemGroup>
    <None Include="packages.config" />
  </ItemGroup>
  <Import Project="$(MSBuildExtensionsPath32)\Microsoft\Portable\$(TargetFrameworkVersion)\Microsoft.Portable.CSharp.targets" />
  <Import Project="..\packages\Xamarin.Forms.2.3.1.114\build\portable-win+net45+wp80+win81+wpa81+MonoAndroid10+MonoTouch10+Xamarin.iOS10\Xamarin.Forms.targets" Condition="Exists('..\packages\Xamarin.Forms.2.3.1.114\build\portable-win+net45+wp80+win81+wpa81+MonoAndroid10+MonoTouch10+Xamarin.iOS10\Xamarin.Forms.targets')" />
  <Import Project="..\packages\Xamarin.Forms.2.3.2.127\build\portable-win+net45+wp80+win81+wpa81+MonoAndroid10+MonoTouch10+Xamarin.iOS10\Xamarin.Forms.targets" Condition="Exists('..\packages\Xamarin.Forms.2.3.2.127\build\portable-win+net45+wp80+win81+wpa81+MonoAndroid10+MonoTouch10+Xamarin.iOS10\Xamarin.Forms.targets')" />
  <Import Project="..\..\packages\Xamarin.Forms.2.3.3.163-pre3\build\portable-win+net45+wp80+win81+wpa81+MonoAndroid10+Xamarin.iOS10+xamarinmac20\Xamarin.Forms.targets" Condition="Exists('..\..\packages\Xamarin.Forms.2.3.3.163-pre3\build\portable-win+net45+wp80+win81+wpa81+MonoAndroid10+Xamarin.iOS10+xamarinmac20\Xamarin.Forms.targets')" />
  <Import Project="..\..\..\packages\Xamarin.Forms.2.3.3.168\build\portable-win+net45+wp80+win81+wpa81+MonoAndroid10+Xamarin.iOS10+xamarinmac20\Xamarin.Forms.targets" Condition="Exists('..\..\..\packages\Xamarin.Forms.2.3.3.168\build\portable-win+net45+wp80+win81+wpa81+MonoAndroid10+Xamarin.iOS10+xamarinmac20\Xamarin.Forms.targets')" />
</Project><|MERGE_RESOLUTION|>--- conflicted
+++ resolved
@@ -79,12 +79,9 @@
     <Compile Include="FakeService.cs" />
   </ItemGroup>
   <ItemGroup>
-<<<<<<< HEAD
     <Folder Include="ModulePages\" />
   </ItemGroup>
   <ItemGroup>
-=======
->>>>>>> a53a7a8c
     <ProjectReference Include="..\..\..\SDK\MobileCenterAnalytics\Microsoft.Azure.Mobile.Analytics\Microsoft.Azure.Mobile.Analytics.csproj">
       <Project>{0F13E444-717E-460A-BDE7-8AD537F0A418}</Project>
       <Name>Microsoft.Azure.Mobile.Analytics</Name>
