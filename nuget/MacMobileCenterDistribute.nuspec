<?xml version="1.0"?>
<package>
  <metadata>
    <id>Microsoft.Azure.AppCenter.Distribute</id>
    <title>App Center Distribute</title>
    <authors>Microsoft</authors>
    <owners>microsoft,app-center</owners>
    <requireLicenseAcceptance>true</requireLicenseAcceptance>
    <summary>Microsoft App Center Distribute package provides in-app update capabilities for your mobile applications.</summary>
    <description>This package provides capability to display in-app updates to your app users when a new version of the application is released.</description>
    <copyright>© Microsoft Corporation. All rights reserved.</copyright>
    <tags>app center appcenter distribute mobilecenter</tags>
    <language>en-US</language>
    <projectUrl>https://aka.ms/telgml</projectUrl>
    <licenseUrl>https://aka.ms/vbgfx2</licenseUrl>
    <iconUrl>https://aka.ms/xhh7sr</iconUrl>
    <dependencies>
      <dependency id="Microsoft.Azure.AppCenter" version="$version$" />
    </dependencies>
  </metadata>
  <files>

    <!-- Portable -->
<<<<<<< HEAD
    <file src="$pcl_dir$/Microsoft.Azure.AppCenter.Distribute.dll" target="lib/portable-net45+wp8+wpa81+win8+MonoAndroid10+MonoTouch10+Xamarin.iOS10" />
=======
    <file src="$pcl_dir$/Microsoft.Azure.Mobile.Distribute.dll" target="lib/portable-net45+win8+wpa81+wp8" />

    <!-- .NET Standard -->
    <file src="$netstandard_dir$/Microsoft.Azure.Mobile.Distribute.dll" target="lib/netstandard1.0" />
>>>>>>> eba6fe0f

    <!-- Android -->
    <file src="$android_dir$/Microsoft.Azure.AppCenter.Distribute.dll" target="lib/MonoAndroid403" />
    <file src="$android_dir$/Microsoft.Azure.AppCenter.Distribute.Android.Bindings.dll" target="lib/MonoAndroid403" />

    <!-- iOS -->
    <file src="$ios_dir$/Microsoft.Azure.AppCenter.Distribute.dll" target="lib/Xamarin.iOS10" />
    <file src="$ios_dir$/Microsoft.Azure.AppCenter.Distribute.iOS.Bindings.dll" target="lib/Xamarin.iOS10" />

  </files>
</package><|MERGE_RESOLUTION|>--- conflicted
+++ resolved
@@ -21,14 +21,10 @@
   <files>
 
     <!-- Portable -->
-<<<<<<< HEAD
-    <file src="$pcl_dir$/Microsoft.Azure.AppCenter.Distribute.dll" target="lib/portable-net45+wp8+wpa81+win8+MonoAndroid10+MonoTouch10+Xamarin.iOS10" />
-=======
     <file src="$pcl_dir$/Microsoft.Azure.Mobile.Distribute.dll" target="lib/portable-net45+win8+wpa81+wp8" />
 
     <!-- .NET Standard -->
     <file src="$netstandard_dir$/Microsoft.Azure.Mobile.Distribute.dll" target="lib/netstandard1.0" />
->>>>>>> eba6fe0f
 
     <!-- Android -->
     <file src="$android_dir$/Microsoft.Azure.AppCenter.Distribute.dll" target="lib/MonoAndroid403" />
