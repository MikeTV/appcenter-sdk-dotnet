﻿using System;
using System.Collections.Generic;
using System.Linq;
using Microsoft.Azure.Mobile.Analytics.Ingestion.Models;
using Microsoft.Azure.Mobile.Channel;
using Microsoft.Azure.Mobile.Ingestion.Models;
using Microsoft.Azure.Mobile.Utils;

namespace Microsoft.Azure.Mobile.Analytics.Channel
{
    internal class SessionTracker : ISessionTracker
    {
        // Represents the state of a session
        private enum SessionState
        {
            Inactive,
            Active,
            None
        }

        // Need to track the current state because if not, successive calls to resume could cause
        // a session to be started multiple times. Worse, if the calls occur in rapid succession,
        // the session entries could have the same time in milliseconds, causing an exception to
        // be thrown.
        //
        // TL;DR - it is incorrect to resume an active session, and to pause an inactive session,
        // so we track the current session state.
        private SessionState _currentSessionState = SessionState.None;

        // Some fields are internal for testing
        internal static long SessionTimeout = 20000;
        internal const int StorageMaxSessions = 5;
        internal const string StorageKey = Constants.KeyPrefix + "Sessions";
        private const char StorageKeyValueSeparator = '.';
        private const char StorageEntrySeparator = '/';
        private readonly IChannelUnit _channel;
        private readonly Dictionary<long, Guid> _sessions = new Dictionary<long, Guid>();
        private Guid? _sid;
        private long _lastQueuedLogTime;
        private long _lastResumedTime;
        private long _lastPausedTime;
        private readonly IApplicationSettings _applicationSettings;
        private readonly object _lockObject = new object();

        // This field is purely for testing
        internal int NumSessions => _sessions.Count;

        public SessionTracker(IChannelGroup channelGroup, IChannelUnit channel, IApplicationSettings applicationSettings)
        {
            _channel = channel;
            _applicationSettings = applicationSettings;
            channelGroup.EnqueuingLog += HandleEnqueuingLog;
<<<<<<< HEAD
            var sessionsString = _applicationSettings.GetValue<string>(StorageKey, string.Empty);
            if (string.IsNullOrEmpty(sessionsString)) return;
=======
            var sessionsString = _applicationSettings.GetValue<string>(StorageKey, null);
            if (sessionsString == null)
            {
                return;
            }
>>>>>>> a90a3bc3
            _sessions = SessionsFromString(sessionsString);

            // Re-write sessions in storage in case of any invalid strings
            _applicationSettings.SetValue(StorageKey, SessionsAsString());
            if (_sessions.Count == 0)
            {
                return;
            }
            var loadedSessionsString = _sessions.Values.Aggregate("Loaded stored sessions:\n", (current, session) => current + ("\t" + session + "\n"));
            MobileCenterLog.Debug(Analytics.Instance.LogTag, loadedSessionsString);
        }

        public void Pause()
        {
            lock (_lockObject)
            {
                if (_currentSessionState == SessionState.Inactive)
                {
                    MobileCenterLog.Warn(Analytics.Instance.LogTag, "Trying to pause already inactive session.");
                    return;
                }
                MobileCenterLog.Debug(Analytics.Instance.LogTag, "SessionTracker.Pause");
                _lastPausedTime = TimeHelper.CurrentTimeInMilliseconds();
                _currentSessionState = SessionState.Inactive;
            }
        }

        public void Resume()
        {
            lock (_lockObject)
            {
                if (_currentSessionState == SessionState.Active)
                {
                    MobileCenterLog.Warn(Analytics.Instance.LogTag, "Trying to resume already active session.");
                    return;
                }
                MobileCenterLog.Debug(Analytics.Instance.LogTag, "SessionTracker.Resume");
                _lastResumedTime = TimeHelper.CurrentTimeInMilliseconds();
                _currentSessionState = SessionState.Active;
                SendStartSessionIfNeeded();
            }
        }

        public void ClearSessions()
        {
            lock (_lockObject)
            {
                _applicationSettings.Remove(StorageKey);
            }
        }

        private void HandleEnqueuingLog(object sender, EnqueuingLogEventArgs e)
        {
            lock (_lockObject)
            {
                // Skip StartSessionLogs to avoid an infinite loop
                // Skip StartServiceLog because enqueuing a startservicelog should not trigger the start of a session
                if (e.Log is StartSessionLog || e.Log is StartServiceLog)
                {
                    return;
                }
                if (SetExistingSessionId(e.Log, _sessions))
                {
                    return;
                }
                SendStartSessionIfNeeded();
                e.Log.Sid = _sid;
                _lastQueuedLogTime = TimeHelper.CurrentTimeInMilliseconds();
            }
        }

        private void SendStartSessionIfNeeded()
        {
            var now = TimeHelper.CurrentTimeInMilliseconds();
            if (_sid != null && !HasSessionTimedOut(now))
            {
                return;
            }
            if (_sessions.Count == StorageMaxSessions)
            {
                _sessions.Remove(_sessions.Keys.Min());
            }
            _sid = Guid.NewGuid();
            _sessions.Add(now, _sid.Value);
            _applicationSettings.SetValue(StorageKey, SessionsAsString());
            _lastQueuedLogTime = TimeHelper.CurrentTimeInMilliseconds();
            var startSessionLog = new StartSessionLog { Sid = _sid };
            _channel.EnqueueAsync(startSessionLog);
        }

        private string SessionsAsString()
        {
            var sessionsString = "";
            foreach (var pair in _sessions)
            {
                if (sessionsString != "")
                {
                    sessionsString += StorageEntrySeparator;
                }
                sessionsString += pair.Key.ToString() + StorageKeyValueSeparator + pair.Value;
            }
            return sessionsString;
        }

        internal static Dictionary<long, Guid> SessionsFromString(string sessionsString)
        {
            var sessionsDict = new Dictionary<long, Guid>();
            if (sessionsString == null)
            {
                return sessionsDict;
            }

            var sessions = sessionsString.Split(StorageEntrySeparator);

            foreach (var sessionString in sessions)
            {
                var splitSession = sessionString.Split(StorageKeyValueSeparator);
                try
                {
                    var time = long.Parse(splitSession[0]);
                    var sid = Guid.Parse(splitSession[1]);
                    sessionsDict.Add(time, sid);
                }
                catch (FormatException e) //TODO other exceptions?
                {
                    MobileCenterLog.Warn(Analytics.Instance.LogTag, $"Ignore invalid session in store: {sessionString}", e);
                }
            }
            return sessionsDict;
        }

        private bool HasSessionTimedOut(long now)
        {
            return HasSessionTimedOut(now, _lastQueuedLogTime, _lastResumedTime, _lastPausedTime);
        }

        // Internal and static so that it can be tested more easily
        internal static bool HasSessionTimedOut(long now, long lastQueuedLogTime, long lastResumedTime, long lastPausedTime)
        {
            var noLogSentForLong = lastQueuedLogTime == 0 || (now - lastQueuedLogTime) >= SessionTimeout;
            if (lastPausedTime == 0)
            {
                return lastResumedTime == 0 && noLogSentForLong;
            }
            if (lastResumedTime == 0)
            {
                return noLogSentForLong;
            }
            var isBackgroundForLong = (lastPausedTime >= lastResumedTime) && ((now - lastPausedTime) >= SessionTimeout);
            var wasBackgroundForLong = (lastResumedTime - Math.Max(lastPausedTime, lastQueuedLogTime)) >= SessionTimeout;
            MobileCenterLog.Debug(Analytics.Instance.LogTag, $"noLogSentForLong={noLogSentForLong} " +
                                                    $"isBackgroundForLong={isBackgroundForLong} " +
                                                    $"wasBackgroundForLong={wasBackgroundForLong}");
            return noLogSentForLong && (isBackgroundForLong || wasBackgroundForLong);
        }

        internal static bool SetExistingSessionId(Log log, IDictionary<long, Guid> sessions)
        {
            if (log.Timestamp == null)
            {
                return false;
            }
            var logTime = log.Timestamp.Value.Ticks / TimeSpan.TicksPerMillisecond;
            var key = sessions.Keys.Where(num => num <= logTime).DefaultIfEmpty(-1).Max();
            if (key == -1)
            {
                return false;
            }
            log.Sid = sessions[key];
            return true;
        }
    }
}<|MERGE_RESOLUTION|>--- conflicted
+++ resolved
@@ -50,16 +50,11 @@
             _channel = channel;
             _applicationSettings = applicationSettings;
             channelGroup.EnqueuingLog += HandleEnqueuingLog;
-<<<<<<< HEAD
-            var sessionsString = _applicationSettings.GetValue<string>(StorageKey, string.Empty);
-            if (string.IsNullOrEmpty(sessionsString)) return;
-=======
             var sessionsString = _applicationSettings.GetValue<string>(StorageKey, null);
             if (sessionsString == null)
             {
                 return;
             }
->>>>>>> a90a3bc3
             _sessions = SessionsFromString(sessionsString);
 
             // Re-write sessions in storage in case of any invalid strings
