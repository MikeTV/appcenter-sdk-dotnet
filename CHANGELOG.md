# App Center SDK for .NET Change Log

<<<<<<< HEAD
## Version 2.6.2

### App Center

#### UWP/WPF/WinForms

* **[Fix]** Fix an error on running same application twice and enabling App Center.
=======
## Version 2.6.2 （Under development）
>>>>>>> 04e0fd33

___

## Version 2.6.1

### App Center

#### iOS

* **[Fix]** Fix warnings in Xcode 11 when SDK is installed via CocoaPods.

#### Xamarin

* **[Fix]** Updated Android support packages versions to `28.0.0.3` for Auth and Push modules.

### App Center Crashes

#### Android

* **[Feature]** Add the Crash.trackError method to send handled errors (with optional properties and attachments).

#### UWP/WPF/WinForms

* **[Feature]** Support sending attachments in handled errors.

### App Center Distribute

#### Android

* **[Fix]** Fix an in-app update caching issue, where the same version was installed constantly after the 1st successful update (or also if the download was canceled).

___

## Version 2.5.0

### App Center

#### Windows

* **[Fix]** Update `Newtonsoft.Json` dependency to version `12.0.2`.

#### .NET Core 3

* **[Fix]** Fix using stable versions of NuGet dependencies for .NET Core 3.0.

### App Center Crashes

#### UWP

* **[Feature]** App Center now supports crashes for sideloaded UWP applications.
* **[Feature]** APIs in the Crashes module are now implemented for UWP: handled errors, crash attachments, crash callbacks, getting crash information about last session, and enabling/disabling the module. Detecting low memory warning is not supported.

#### UWP/WPF/WinForms

* **[Feature]** Allow users to set userId that applies to crashes and errors.

#### Android

* **[Breaking change]** Remove insecure implementation of the raw `AndroidErrorDetails.Throwable` property (now always returns `null` and marked as obsolete), and provide `string StackTrace` property as an alternative on Xamarin.Android.

### App Center Push

#### UWP

* **[Feature]** Allow developers to push notifications to a specific userId.

### App Center Distribute

#### Android

* **[Fix]** Downloading in-app update APK file has been failing on Android 4.x since TLS 1.2 has been enforced early September. The file is now downloaded using HTTPS direct connection when running on Android 4 instead of relying on system's download manager.
* **[Fix]** Fix a crash and improve logging when downloading an update fails on Android 5+.
* **[Breaking change]** If your minSdkVersion is lower than 19, Android requires the WRITE_EXTERNAL_STORAGE permission to store new downloaded updates. Please refer to the updated documentation site for detailed instructions. This is related to the download fix.

### App Center Data

* **[Fix]** Reduced retries on Data-related operations to fail fast and avoid the perception of calls "hanging".

___

## Version 2.4.0-preview

### App Center

#### WPF/WinForms

* **[Fix]** Fix application version being reported for ClickOnce deployments.

### App Center Auth

#### iOS

* **[Fix]** Redirect URIs are now hidden in logs.
* **[Fix]** Fix interactive sign in on iOS 13. Temporary fix, will be revisited in the future.
* **[Feature]** Updated the Microsoft Authentication Library dependency to v0.7.0.

### App Center Analytics

#### iOS

* **[Fix]** Fix crash involving SDK's `ms_viewWillAppear` method.

### App Center Push

#### Android

* **[Breaking change]** Update Google Play Services' and Firebase's versions to v71 in Push module which forces applications to use Android 9.0 Mono frameworks in build options. This has no impact on minimum Android SDK version which remains API level 16.

### App Center Crashes

* **[Breaking change]** Remove insecure implementation of the raw `ErrorReport.Exception` property (now always returns `null` and marked as obsolete), and provide `string StackTrace` property as an alternative on Xamarin, UWP, WPF and WinForms.

#### WinForms

* **[Fix]** Don't prevent WinForms applications from crashing. If unhandled exceptions are handled by the application, they must now be reported using `Crashes.TrackError` to be displayed on AppCenter, see the [public documentation](https://docs.microsoft.com/en-us/appcenter/sdk/crashes/wpf-winforms) for more details about this change.

## Version 2.3.0-preview

This preview version adds support for .NET Core 3.0 WPF and WinForms applications for the Analytics and Crashes modules.

This preview version removes Crashes support for UWP. The App Center backend is not yet ready to process UWP crashes using the system introduced in this version. If your app relies on UWP crashes, do not update to this preview version.

### App Center

#### WPF/WinForms

* **[Fix]** Fix configuration file location to be in a user-specific directory.

### App Center Analytics

#### Windows

* **[Fix]** Fix reporting the incorrect device models when a placeholder was used in some cases.

#### WPF/WinForms

* **[Feature]** Add support for .NET Core 3.0 applications.
* **[Fix]** Optimize minimized window detection.

### App Center Crashes

#### Android and iOS

* **[Feature]** Catch "low memory warning" and provide the API to check if it has happened in last session: `Crashes.HasReceivedMemoryWarningInLastSession()`.

#### WPF/WinForms

* **[Feature]** Add support for .NET Core 3.0 applications.
* **[Fix]** Wait to finish processing files before deleting files when calling `SetEnabledAsync(false)` during processing.

### App Center Distribute

#### iOS

* **[Fix]** Obfuscate app secret value that appears as URI part in verbose logs for in-app updates.

### App Center Push

#### Android

* **[Fix]** Fix confusing information log about the availability of the Firebase SDK.
* **[Fix]** Fix sending the push installation log after delayed start.

### App Center Auth

#### iOS

* **[Feature]** App Center Auth logging now includes MSAL logs.

#### Android

* **[Feature]** App Center Auth logging now includes MSAL logs.
* **[Fix]** Redirect URIs are now hidden in logs.

___

## Version 2.2.1-preview

This preview version adds support for WPF and WinForms applications for the Analytics and Crashes modules.

This preview version removes Crashes support for UWP. The App Center backend is not yet ready to process UWP crashes using the system introduced in this version. If your app relies on UWP crashes, do not update to this preview version.

### App Center

* **[Breaking Change]** This version is no longer compatible with PCL. Migrating to .NET standard is now required for portable libraries using the AppCenter SDK.

#### Android

* **[Fix]** Remove unsecure UUID fallback for UUID generation failures that cannot occur in reality.

#### WPF/WinForms

* **[Feature]** APIs from the `AppCenter` class can now be consumed in WPF and WinForms applications (except `AppCenter.SetUserId`).

### App Center Analytics

#### UWP

* **[Fix]** Fix validation of `TrackEvent` that was sending the event without properties instead of removing the invalid ones.

#### WPF/WinForms

* **[Feature]** Add support for WPF and WinForms.

### App Center Crashes

#### WPF/WinForms

* **[Feature]** Add support for WPF and WinForms. User identification is not currently supported.

#### UWP

* **[Breaking Change]** This version introduces a breaking change where the SDK no longers register with Windows error reporting. UWP developers using the Crashes module must keep using the latest stable release (2.1.1).

#### iOS

* **[Fix]** Fix possible deadlock in `Crashes.TrackError`.

#### Android

* **[Fix]** The in-memory cache of error reports is now cleared when disabling Crashes.

### App Center Push

#### Xamarin

* **[Fix]** Updated Android support packages to 28.0.0.1 version in Push module.

### App Center Data

#### Xamarin

* **[Feature]** Add support for offline list of documents.
* **[Feature]** Change the default time-to-live (TTL) from 1 day to infinite (never expire).
* **[Feature]** Add `ReadOptions` parameter to the `list` API.
* **[Feature]** Deserialization errors are now exposed through the document `Error` property (and leaving `DeserializedValue` null) instead of throwing an exception.
* **[Feature]** Serialize `null` document values.

#### Android

* **[Fix]** Allow null for `ReadOptions` and `WriteOptions` parameters.

### App Center Distribute

#### iOS

* **[Fix]** Fix crash when an application was minimized while trying to reinstall after setup failure.

___

## Version 2.1.1

### App Center Distribute

#### iOS

* **[Fix]** Fix a crash (regression from version 2.1.0) when checking for in-app updates.

___

## Version 2.1.0

### App Center

#### iOS

* **[Fix]** Improve encryption security.

### App Center Crashes

#### iOS

* **[Fix]** Fix a crash when tracking an exception without a message.

### App Center Distribute

#### Android

* **[Feature]** Add `Distribute.SetEnabledForDebuggableBuild(bool)` method to allow in-app updates in debuggable builds.
* **[Fix]** Fix duplicate in-app update dialog when restarting (or switching) activity quickly after clicking download. Also fixes a crash when choosing "Ask me in a day" in the duplicate dialog.
* **[Fix]** Fix a crash that could occur when downloading the update with a customized dialog and then calling `Distribute.NotifyUserConfirmation(UpdateAction.Postpone)` right after calling `Distribute.NotifyUserConfirmation(UpdateAction.Update)`.

### App Center Auth

* **[Feature]** Expose the ID Token and Access Token (as raw JWT format) in the `UserInformation` object returned from the sign-in method.
* **[Breaking change]** The `UserInformation` class has been moved from the `Microsoft.AppCenter` namespace to `Microsoft.AppCenter.Auth` namespace.

#### Android

* **[Fix]** Fix missing proguard rules so that the app does not have to specify them.
* **[Fix]** Fix crash on silently refreshing token if initialization of MSAL fails.

#### iOS

* **[Fix]** Fix changing signing status may cause logs (e.g., events) to be delayed.
* **[Fix]** Validate custom URL scheme before starting Auth and log an error message when it is invalid.

### App Center Data

* **[Fix]** Fix an issue where invalid characters in the document ID are accepted at creation time but causing errors while trying to read or delete the document. The characters are `#`, `\`, `/`, `?`, and all whitespaces.

#### iOS

* **[Fix]** Fix document serialization/deserialization to handle non string types inside an object.

___

## Version 2.0.0

Version 2.0.0 of the App Center SDK includes two new modules: Auth and Data.

These new modules are only supported in Xamarin (Android and iOS).

This version has a **breaking change** for Xamarin.iOS, it only supports Xcode 10.0.0+ and Mono 5.12+.

### App Center Auth

App Center Auth is a cloud-based identity management service that enables you to authenticate users and manage their identities. You can also leverage user identities in other App Center services.

### App Center Data

The App Center Data service provides functionality enabling developers to persist app data in the cloud in both online and offline scenarios. This enables you to store and manage both user-specific data as well as data shared between users and across platforms.

### App Center Crashes

* **[Fix]** Fix intellisense for APIs.

#### Xamarin

* **[Feature]** After calling `Auth.SignInAsync()`, the next crashes are associated with an `accountId` corresponding to the signed in user. This is a different field than the `userId` set by `AppCenter.SetUserId(string)`. Calling `Auth.SignOut()` stops the `accountId` association for the next crashes.

##### iOS

* **[Fix]** Print an error and return immediately when calling `Crashes.NotifyUserConfirmation(UserConfirmation)` with confirmation handlers not implemented.

### App Center Distribute

* **[Fix]** Fix intellisense for APIs.

#### iOS

* **[Fix]** Starting the application with "Guided Access" enabled blocks the update flow since in-app update is not possible in this mode.

#### Android

* **[Fix]** Fix in-app updates not working on new Samsung devices.

### App Center Push

* **[Fix]** Fix intellisense for APIs.

#### Xamarin

* **[Feature]** After calling `Auth.SignInAsync()`, the push installation is associated to the signed in user with an `accountId` and can be pushed by using the `accountId` audience. This is a different field than the `userId` set by `AppCenter.SetUserId(string)`. The push installation is also updated on calling `Auth.SignOut()` to stop the association.
* **[Fix]** Fix updating push installation when setting or unsetting the user identifier by calling `AppCenter.setUserId`.

___

## Version 1.14.0

### AppCenter

#### iOS

* **[Fix]** Fix a crash in case decrypting a value failed.

#### Android

* **[Fix]** Fix network connection state tracking issue, which prevented sending data in some restricted networks.
* **[Fix]** Fix possible deadlock on changing network connection state.

### AppCenterPush

#### iOS

* **[Fix]** Fix crash on invoking an optional push callback when it isn't implemented in the push delegate.

### AppCenterDistribute

#### Android

* **[Fix]** Fix in-app updates not working on devices using Xiaomi MIUI from versions 10 and above.

___

## Version 1.13.2

### AppCenter

* **[Improvement]** Add missing XML documentation in the NuGet packages.

#### Android

* **[Fix]** The SDK normally disables storing and sending logs when SQLite is failing instead of crashing the application. New SQLite APIs were introduced in version 1.9.0 and the new API exceptions were not caught, this is now fixed.

#### iOS

* **[Fix]** Fix a possible deadlock if the SDK is started from a background thread.
* **[Fix]** Fix a crash if database query failed.

### AppCenterDistribute

#### Android

* **[Fix]** Fix exception if we receive deep link intent with setup failure before onStart.
* **[Fix]** Fix checking updates for applications installed on corporate-owned single-use devices.

#### iOS

* **[Fix]** Fix a race condition crash on upgrading the application to newer version.

### AppCenterCrashes

#### iOS

* **[Fix]** Fix a crash on iOS when triggering null reference exception and starting Crashes in background. The conditon might still occur very rarely if trigger a null reference exception in another thread during the short time where the [SDK configures native crash reporter](https://www.mono-project.com/docs/advanced/signals/). It is thus recommended to initialize AppCenter Crashes as early as possible (which is also recommended to capture early crashes).

___

## Version 1.13.0

### AppCenter

#### Android

* **[Feature]** AppCenter SDK now supports the User ID string, with a maximum of 256 characters, that applies to crashes, handled errors, and push logs. Settable via `AppCenter.SetUserId()`.

* **[Fix]** Fix TLS 1.2 configuration for some specific devices running API level <21. The bug did not affect all devices running older API levels, only some models/brands, and prevented any data from being sent.

#### iOS

* **[Feature]** AppCenter SDK now supports the User ID string, with a maximum of 256 characters, that applies to crashes, handled errors, and push logs. Settable via `AppCenter.SetUserId()`.
* **[Fix]** Fix issue where the SDK source could not be built in a directory that contains escaped characters (applies to all modules).

### AppCenterAnalytics

#### UWP

* **[Fix]** Extend the current session instead of starting a new session when sending events from the background.

#### Android

* **[Fix]** Extend the current session instead of starting a new session when sending events from the background. Sessions are also no longer started in background by sending an event or a log from another service such as push, as a consequence the push registration information will be missing from crash events information.

### AppCenterDistribute

#### Android

* **[Fix]** Fix issue with forcing Chrome to open links when other browsers are the default.
___

## Version 1.12.0

### AppCenter

#### UWP

* **[Fix]** Update vulnerable `Microsoft.NETCore.UniversalWindowsPlatform` dependency from version `5.2.2` to `5.2.6`.

#### Android

* **[Fix]** Do not delete old logs when trying to add a log larger than the maximum storage capacity.
* **[Fix]** Fix disabling logging of network state changes according to AppCenter.getLogLevel.
* **[Fix]** Fix logs duplication on unstable network.

#### iOS

* **[Fix]** Do not delete old logs when trying to add a log larger than the maximum storage capacity.
* **[Fix]** Fix reporting carrier information using new iOS 12 APIs when running on iOS 12+.
* **[Fix]** Fix a memory leak issue during executing SQL queries.

### AppCenterCrashes

#### UWP

* **[Fix]** Downgrade the platforms verification error to a warning.

#### Android

* **[Fix]** Fix a bug where crash data file could leak when the database is full.

### AppCenterPush

#### Android

* **[Fix]** Fix `PushNotificationReceived` event for pushes received in foreground after re-enabling the push service.

___

## Version 1.11.0

### AppCenter

#### iOS

* **[Fix]** Fix an issue where concurrent modification of custom properties was not thread safe.
* **[Fix]** Fix validating and discarding Not a Number (NaN) and infinite double values for custom properties.
* **[Fix]** Use standard SQL syntax to avoid affecting users with custom SQLite libraries.
* **[Fix]** Get database page size dynamically to support custom values.

### AppCenterCrashes

#### Android

* **[Fix]** Preventing stack overflow crash while reading a huge throwable file.

### AppCenterPush

#### iOS

* **[Fix]** Fix `PushNotificationReceived` callback not triggered on notification tapped or received in foreground when a `UNUserNotificationCenterDelegate` is set. If you have implemented this delegate please remove any call to the `Push.DidReceiveRemoteNotification` method as it's now handled by the new [User Notification Center Delegate Forwarder](https://docs.microsoft.com/en-us/appcenter/sdk/push/xamarin-ios).

___

## Version 1.10.0

### AppCenter

#### Android

* **[Security]** To enforce TLS 1.2 on all HTTPS connections the SDK makes, we are dropping support for API level 15 (which supports only TLS 1.0), the minimum SDK version thus becomes 16. Previous versions of the SDK were already using TLS 1.2 on API level 16+.
* **[Bug fix]** Fix validating and discarding `NaN` and infinite double values when calling `setCustomProperties`.

#### iOS

* **[Fix]** Add missing network request error logging.

#### UWP

* **[Fix]** Fix a crash when system or user locale cannot be read by falling back to using app locale.
* **[Fix]** Fix compatibility with SQLite 1.5.231.

### App Center Crashes

#### iOS

* **[Fix]** Fix the list of binary images in crash reports for arm64e-based devices.

### App Center Distribute

#### iOS

* **[Fix]** Fix translation of closing a dialog in Portuguese.

___

## Version 1.9.0

### App Center

#### iOS

* **[Fix]** Fix a potential deadlock that can freeze the application launch causing the iOS watchdog to kill the application.

### App Center Crashes

#### Android

* **[Fix]** Fix a bug where some initialize operations were executed twice.
* **[Fix]** Fix a bug where device information could be null when reading the error report client side.

#### iOS

* **[Fix]** The above deadlock was mostly impacting the Crashes module.

### App Center Distribute

#### Android

* **[Fix]** Fix a crash that could happen when starting the application.

### App Center Push

* **[Fix]** Fix a crash that could happen when using Push on devices behind a firewall or unstable network.

___

## Version 1.8.0

### App Center

#### UWP

* **[Fix]** Fix occasional crash when checking network connectivity.

### App Center Distribute

#### iOS

* **[Fix]** Fix a bug where browser would open randomly when in-app updates were already enabled.

### App Center Push

#### Android

The Firebase messaging SDK is now a dependency of the App Center Push SDK to be able to support Android P and also prevent features to break after April 2019 based on [this announcement](https://firebase.googleblog.com/2018/04/time-to-upgrade-from-gcm-to-fcm.html).

You need to follow [some migration steps](https://docs.microsoft.com/en-us/appcenter/sdk/push/migration/xamarin-android) after updating the SDK to actually use Firebase instead of the manual registration mechanism that we are providing. The non Firebase mechanism still works after updating the SDK but you will see a deprecation message, but this will not work on Android P devices until you migrate.

After updating the app to use Firebase, you will also no longer see duplicate notifications when uninstalling and reinstalling the app on the same device and user.
___

## Version 1.7.0

### AppCenter

#### Android

* **[Improvement]** Enable TLS 1.2 on API levels where it's supported but not enabled by default (API level 16-19, this became a default starting API level 20). Please note we still support Android API level 15 and it uses TLS 1.0.
* **[Improvement]** Gzip is used over HTTPS when request size is larger than 1.4KB.
* **[Fix]** Fix a crash when disabling a module at the same time logs are sent.
* **[Fix]** Fix pretty print JSON in Android P when verbose logging is enabled.

### AppCenterCrashes

#### UWP

* **[Fix #543]** Fix warning "The referenced component 'Microsoft.AppCenter.Crashes.dll' could not be found". You might need to clean solution and package cache after updating nuget to resolve the warning for good.

### AppCenterPush

#### UWP

* **[Fix]** Prevent application from crashing when push setup fails due to unexpected errors.

___

## Version 1.6.1

This version contains bug fixes.

### AppCenter

#### Android

* **[Fix]** Fix a crash when network state changes at same time as SDK initializing.
* **[Fix #664]** Fix crashes when trying to detect we run on instrumented test environment.
* **[Fix #649]** Fix a deadlock when setting wrapper SDK information or setting log url while other channel operations performed such as when Crashes is starting.

#### iOS

* **[Fix #670]** [Previous release](https://github.com/microsoft/appcenter-sdk-dotnet/releases/tag/1.6.0) was unintentionally requiring Mono 5.8 on iOS applications. This build issue is now fixed.

#### UWP

* **[Fix #613]** When marking an unhandled exception as handled, the SDK was shutting down and no further log could be sent. This is now fixed.

### AppCenterCrashes

#### Xamarin

* **[Fix]** Fix a crash when calling `Crashes.TrackError` exception parameter with null, now prints an error instead.
* **[Fix]** Fix a SDK crash while saving original crash if SDK cannot serialize the exception for client side inspection (with an exception that is not SerializableException).
* **[Fix]** When looking at `(await Crashes.GetLastSessionCrashReportAsync()).Exception` or when using the sending callbacks, the Exception object is now null instead of containing a serialization exception (on failure to get original exception object after restart). This is only for client side inspection, the crash stack trace is correctly reported to the server in all scenarios.

#### Android

* **[Fix]** Fix reporting crash when process name cannot be determined.

#### iOS

* **[Fix]** Fix an issue in breadcrumbs feature when events are being tracked on the main thread just before a crash.
* **[Fix]** Fix an issue with cached logs for breadcrumbs feature which are sometimes not sent during app start.

### AppCenterPush

#### Android

* **[Fix]** Fix notification text being truncated when large and now supports multi-line.

___

## Version 1.6.0

This version contains improvements and bug fixes.

### Android, iOS and UWP

#### Analytics

* **[Improvement]** Analytics now allows a maximum of 20 properties by event, each property key and value length can be up to 125 characters long.

### Android

#### Crashes

* **[Fix]** Fix capturing exceptions thrown directly from a .NET Thread.

#### Push

* **[Feature]** Configure default notification icon and color using meta-data.
* **[Fix]** Fixes the google.ttl field being considered custom data.
* **[Fix]** Fixes push notification not displayed if Google Play Services too old on the device (#630).
* **[Fix]** Don't crash the application when invalid notification color is pushed.

### iOS

#### Push

* **[Fix]** Fix parsing custom data for push to avoid crash in the application.

### UWP

#### Analytics

* **[Fix]** Fix session identifier when renewing session after background or after re-enabling SDK.
* **[Fix]** Avoid using tasks in background that can hang, use timers instead. Related to #517.
* **[Fix]** Fix storage exception catching so that they don't crash the app.
* **[Fix]** Fix some stability issues in the https sending logic.

___

## Version 1.5.0

This version contains new features.

### Android and iOS

#### AppCenterCrashes

* **[Feature #140]** Add support for handled exceptions with `Crashes.TrackError` API.

#### AppCenterDistribute

* **[Feature]** Add Session statistics for distribution group.
___

## Version 1.4.0

This version contains a new feature.

### Android and iOS

#### AppCenterDistribute

* **[Feature]** Use tester app to enable in-app updates if it's installed.
* **[Feature]** Add reporting of downloads for in-app update.
* **[Improvement]** Add distribution group to all logs that are sent.
___

## Version 1.3.0

This version has a **breaking change** as the SDK now requires iOS 9 or later. It also contains bug fixes and improvements.

### iOS

#### AppCenter

* **[Improvement]** Successful configuration of the SDK creates a success message in the console with log level INFO instead of ASSERT. Errors during configuration will still show up in the console with the log level ASSERT.

#### AppCenterCrashes

* **[Fix]** Fix an issue where crashes were not reported reliably in some cases when used in Xamarin apps or when apps would take a long time to launch.

### Android

#### AppCenter

* **[Fix]** Fix events association with crashes.
* **[Fix]** Fix network state detection.
* **[Fix]** Don't retry sending logs on HTTP error 429.
* **[Fix]** Some logs were not sent or discarded correctly on AppCenter enabled/disabled state changes.

#### AppCenterCrashes

* **[Improvement]** Increase attachment file size limit from 1.5MB to 7MB.

#### AppCenterPush

* **[Fix]** Fix a crash on Android 8.0 (exact version, this does not happen in 8.1) where having an adaptive icon (like launcher icon) would cause crash of the entire system U.I. on push. On Android 8.0 we replace the adaptive icon by a placeholder icon (1 black pixel) to avoid the crash, starting Android 8.1 the adaptive icon is displayed without fallback.
___

## Version 1.2.0

This version has a potentially **breaking change** (in push behavior) with bug fixes and improvements.

### UWP

#### AppCenter

* **[Fix]** The network loss detection code was missing some scenarios.
* **[Fix]** Disabling the SDK could send extra logs and could also discard logs supposed to be sent when re-enabled.

### iOS

#### AppCenter

* **[Fix]** Fix an issue that enables internal services even if App Center was disabled in previous sessions.
* **[Fix]** Fix an issue not to delete pending logs after maximum retries.

#### AppCenterCrashes

* **[Improvement]** Improve session tracking to get appropriate session information for crashes if an application also uses Analytics.

#### AppCenterPush

* **[Fix]** Fix "Missing Push Notification Entitlement" warning message after uploading an application to TestFlight and publishing to App Store.
* **[Improvement] (Breaking Change)** In previous versions, it was required to add code to `DidReceiveRemoteNotification` callback in your application delegate if you or 3rd party libraries already implemented this callback. This is no longer necessary.
  This is a **breaking change** for some use cases because it required modifications in your code. Not changing your implementation might cause push notifications to be received twice.
  * If you don't see any implementation of `DidReceiveRemoteNotification` callback in your application delegate, you don't need to do anything, there is no breaking change for you.
  * If you want to keep automatic forwarding disabled, you also don't need to do anything.
  * If your application delegate contains implementation of `DidReceiveRemoteNotification`, you need to remove the following code from your implementation of the callback. This is typically the case when you or your 3rd party libraries implement the callback.

    ```csharp
    public override void DidReceiveRemoteNotification(UIApplication application, NSDictionary userInfo, System.Action<UIBackgroundFetchResult> completionHandler)
    {
        var result = Push.DidReceiveRemoteNotification(userInfo);
        if (result)
        {
            completionHandler?.Invoke(UIBackgroundFetchResult.NewData);
        }
        else
        {
            completionHandler?.Invoke(UIBackgroundFetchResult.NoData);
        }
    }
    ```

___

## Version 1.1.0

### AppCenter

#### iOS

* **[Fix]** Fix a locale issue that doesn't properly report system locale if an application doesn't support current language.
* **[Improvement]** Change log level to make HTTP failures more visible, and add more logs.

#### UWP

* **[Fix #390]** The SDK is now compatible with sqlite-net-pcl 1.5.\* (currently in beta). It is still compatible with 1.3.\*. Note that it is still not compatible with versions in the 1.4.\* range due to a known issue.
* **[Fix]** Fix a locale issue that doesn't properly report system locale if an application doesn't support current language.
* **[Improvement]** HTTP warning and error logs now include more details: status code and full response body are now printed.

### AppCenterCrashes

#### Android

* **[Fix]** Fix a crash when sending an attachment larger than 1.4MB. The SDK is still unable to send large attachments (for Android) in this release but now it does not crash anymore. An error log is printed instead.
* **[Improvement]** Java exceptions caught from .NET runtime are now reported with .NET stack trace frames on the server. However the client side exception object returned by the SDK APIs will still be null and you have to look at `AndroidDetails` property to get the Java Throwable that caused this type of crash. (Java.Lang.Throwable is **not serializable** to a System.Exception object).

#### UWP

* **[Fix #544]** Remove message that crashes are not supported on UWP. Please note that none of the client side APIs besides `AppCenter.Start` are supported in UWP as crash reporting is provided by a system level component in Windows. Errors when registering the system level crash reporting are now also logged.

### AppCenterDistribute

#### Android and iOS

* **[Improvement]** Updated translations.
* **[Improvement]** Users with app versions that still use Mobile Center can directly upgrade to versions that use this version of App Center, without the need to reinstall.

### AppCenterPush

#### Android

* **[Improvement]** The Firebase SDK dependency is now optional. If Firebase SDK is not available at runtime, the push registers and generate notifications using only App Center SDK. The Firebase application and servers are still used whether the Firebase SDK is installed into the application or not.
  * The SDK is still compatible with Firebase packages. But if you don't use Firebase besides App Center, you can now remove these packages and refer to the [updated getting started instructions](https://docs.microsoft.com/en-us/appcenter/sdk/push/xamarin-android) to migrate the set up. Migrating the push set up in the application remains optional.

#### UWP

* **[Fix #518]** Fix a crash that could occur when starting Push.
___

## Version 1.0.1

This release fixes the NuGet packages that were released for [1.0.0](https://github.com/microsoft/appcenter-sdk-dotnet/releases/tag/1.0.0).

Please read the [1.0.0 release notes](https://github.com/microsoft/appcenter-sdk-dotnet/releases/tag/1.0.0) if you are not yet aware of this version.

Fixes from 1.0.1:

* Fix support for PCL that was broken in 1.0.0.
* Fix nuget licence acceptance.

___

## Version 1.0.0

### General Availability (GA) Announcement.

This version contains **breaking changes** due to the renaming from Mobile Center to App Center. In the unlikely event there was data on the device not sent prior to the update, that data will be discarded.

Please follow [the migration guide](https://docs.microsoft.com/en-us/appcenter/sdk/sdk-migration/xamarin) to update from an earlier version of Mobile Center SDK.

### AppCenter

#### iOS

* **[Fix]** Don't send startService log while SDK is disabled.

### AppCenterDistribute

#### iOS

* **[Fix]** Fix a bug where unrecoverable HTTP error wouldn't popup the reinstall app dialog after an app restart.
* **[Improvement]** Adding missing translations.
* **[Known bug]** Checking for last updates will fail if the app was updating from a Mobile Center app. A pop up will show next time the app is restarted to ask for reinstallation.

#### Android

* **[Fix]** The view release notes button was not correctly hidden when no release notes were available.
* **[Fix]** Added missing translations for failed to enable in-app update dialog title and buttons. The main message, however, is not localized yet as it's extracted from a REST API text response.
* **[Known issue]** When updating an application that uses Mobile Center SDK using the in-app update dialog to an application version that uses AppCenter SDK version, the browser will be re-opened and will fail. User will need to re-install the application from the App Center portal.

___

## Version 1.17.1

This release include 2 bug fixes.

### MobileCenterAnalytics

* **[Fix]** Prevents a possible crash on UWP startup #484

### MobileCenterPush

* **[Improvement]** Updates dependencies on Xamarin Firebase Push to avoid most package conflicts when updating Mobile Center Push on Android.
* **[Fix]** Fixes a crash when receiving a silent push in background with no message on iOS.

### Native SDK Updates

* Fixes from [iOS SDK version 0.14.1](https://github.com/Microsoft/mobile-center-sdk-ios/releases/tag/0.14.1).

___

## Version 1.17.0

This version contains bug fixes, a new API, and improvements.

### MobileCenter

* **[Improvement]** The NuGet packages now support .NET standard without adding extra project configuration, and the nugets remain compatible with PCL projects.
* **[Feature]** Added a `MobileCenter.SdkVersion` property to get the current version of Mobile Center SDK programmatically.

### MobileCenterPush

* **[Breaking change]** To support Android 8.0 applications that use `targetSdkVersion="26"` we updated the Firebase SDK dependency which forces applications to use Android 8.0 Mono frameworks.
    * You need to have Xamarin tools up to date, select Android 8.0 as a target framework and then make sure that in `package.config` the attribute for every package looks like this: `targetFramework="monoandroid80"` and update as necessary. It's highly recommended to close Studio and clean every obj/bin folder manually in case of any build error after the update.
    * If you get a conflict with `Xamarin.GooglePlayServices.Basement` package, you need to update this one to **prerelease** version `60.1142.0-beta1` (ore more recent) and retry updating the Mobile Center Push package.
* **[Fix]** Fixed: prior to this release, calling `Push.SetEnabledAsync(true)` during startup could prevent UWP push registration. Please note that any call to `SetEnabledAsync(true)` for any module is useless if you have not called it with `false` before, modules are enabled by default once included in the `Start` call.

### Native SDK updates

Embed changes from the underlying native SDK releases:

* https://github.com/Microsoft/mobile-center-sdk-android/releases/tag/0.13.0
* https://github.com/Microsoft/mobile-center-sdk-ios/releases/tag/0.14.0

___

## Version 0.16.0

This release includes bug fixes for iOS from the native SDK: https://github.com/Microsoft/mobile-center-sdk-ios/releases/tag/0.13.0.

Please note that this release does not yet provide the .NET equivalent of the sdkVersion method introduced by the iOS change.

___

## Version 0.15.2

This release includes bug fixes for iOS from the native SDK: https://github.com/Microsoft/mobile-center-sdk-ios/releases/tag/0.12.3.

This release thus fixes the Mobile Center build incompatibility introduced in version [0.15.1](https://github.com/Microsoft/mobile-center-sdk-dotnet/releases/tag/0.15.1).

___

## Version 0.15.1

This release includes bug fixes for iOS from the native SDK: https://github.com/Microsoft/mobile-center-sdk-ios/releases/tag/0.12.2

**Known issue** This release causes build error in Mobile Center or in environments where XCode version is lower than 9. As a consequence, this release was unlisted from nuget.org.

___

## Version 0.15.0

When you update to this release, there will be potential data loss if an application installed with previous versions of MobileCenter SDK on devices that has pending logs which are not sent to server yet at the time of the application is being updated.

* New feature: in app updates can now be received from public distribution groups.
* Fix a bug in UWP SDK where an `InvalidOperationException` could sometimes be thrown at launch time.
* This release also includes changes from underlying Android and iOS SDKs of the following versions:
  * Android
    * https://github.com/Microsoft/mobile-center-sdk-android/releases/tag/0.12.0
  * iOS
    * https://github.com/Microsoft/mobile-center-sdk-ios/releases/tag/0.12.1
    * https://github.com/Microsoft/mobile-center-sdk-ios/releases/tag/0.12.0

___

## Version 0.14.2

* Fix a bug in UWP where some crashes, especially those caused by `AggregateException`, would not be sent properly.
* Fix a bug in UWP where Analytics would always emit a warning on startup.
* Reword some logs that used to look like errors when starting Mobile Center in multiple places to appear less harmful. (Issue #396).
* Improve the reliability of device screen size retrieval in UWP (used in device properties sent with logs).
* Fix a bug where getting the screen size in UWP could, in some cases, cause a crash. (Issue #398).
* Change the behavior of Analytics events so that now, when event fields exceed their capacity, they are truncated instead of dropped altogether. Limits:
  * Event name maximum length: 256 characters.
  * Maximum number of event properties: 5.
  * Event property key maximum length: 64 characters.
  * Event property value maximum length: 64 characters.
* This release also includes changes from underlying Android and iOS SDKs of the following versions:
  * Android
    * https://github.com/Microsoft/mobile-center-sdk-android/releases/tag/0.11.2
  * iOS
    * https://github.com/Microsoft/mobile-center-sdk-ios/releases/tag/0.11.2
    * https://github.com/Microsoft/mobile-center-sdk-ios/releases/tag/0.11.1

___

## Version 0.14.0

### Async APIs and Android strict mode

This release focuses on fixing Android strict mode issues (including Android 8 ones).

Since strict mode checks if you spend time reading storage on U.I. thread we had to make the following APIs asynchronous and is thus a breaking change on PCL and all targets:

* `{AnyClass}.Enabled` is now split into `GetEnabledAsync()` and `SetEnabledAsync(bool)`
* `MobileCenter.InstallId` is now `MobileCenter.GetInstallIdAsync()`
* `Crashes.HasCrashedInLastSession` is now `Crashes.HasCrashedInLastSessionAsync()`

### Other changes

#### Android

* The Android crash reporting is now compatible with debugger attached (you need to continue execution after exception), Hockey App for Xamarin (only if initialized like getting started suggests) and `XA_BROKEN_EXCEPTION_TRANSITIONS=true`. This change is for **Android only**.
* This release also includes changes from underlying Android SDK of the following versions:
  * https://github.com/Microsoft/mobile-center-sdk-android/releases/tag/0.11.0
  * https://github.com/Microsoft/mobile-center-sdk-android/releases/tag/0.11.1

#### iOS

* Fix null argument exceptions when passing null arguments to most APIs, an error is logged instead now.
* This release also includes changes from underlying iOS SDK:
  * https://github.com/Microsoft/mobile-center-sdk-ios/releases/tag/0.11.0
* Xamarin SDK calls `MSCrashes.disableMachExceptionHandler()` automatically as it's not suitable in Xamarin environment.

#### UWP

* Fix various race conditions.
* Fix screen size reporting.
* Fix a bug where U.I. could be blocked for a long time when initializing push.
* Fix null reference exception when calling `SetCustomProperties` before `Start`, now logs an error.

___

## Version 0.13.1

Roll back version [0.13.0](https://github.com/Microsoft/mobile-center-sdk-dotnet/releases/tag/0.13.0) .NET standard change for portable libraries due to reported issues with it.

Also, version 0.13.0 was adding unnecessary packages to Android and iOS projects, and they can now be safely uninstalled. You will find a list of these unnecessary packages in the [packages.config](https://github.com/Microsoft/mobile-center-sdk-dotnet/releases/download/0.13.1/packages.config) file attached to this release.

If your portable project is using .NET standard, you can still use our nugets by adding this to your **project.json** file:

```
  "frameworks": {
    "netstandard1.{DotNETStandardVersion}": {
        "imports": "portable-net45+win8+wpa81"
    }
}
```

After the dependencies section.

Example:

```
{
  "dependencies": {
    "Microsoft.Azure.Mobile.Analytics": "0.13.1",
    "Microsoft.Azure.Mobile.Crashes": "0.13.1",
    "Microsoft.Azure.Mobile.Distribute": "0.13.1",
    "Microsoft.Azure.Mobile.Push": "0.13.1",
    "NETStandard.Library": "1.6.1"
  },
  "frameworks": {
    "netstandard1.0": {
        "imports": "portable-net45+win8+wpa81"
    }
  }
}
```

___

## Version 0.13.0

* Add `MobileCenter.SetCustomProperties` method to enable audience segmentation with push notifications.
* Fix a bug in UWP where logs would be mishandled on a network outage.
* Move initialization of `HttpClient` class to a background thread in UWP.
* Fix bug in UWP SDK where starting `MobileCenter` from another place than `OnLaunched` sometimes crashed. Also removed the error log, now you can init the SDK in constructor too if you prefer.
* Fix various race conditions in UWP.
* Fix a bug where 2 sessions could be reported at once when resuming from background (UWP and Android).
* Add a new Android specific method `Push.CheckLaunchedFromNotification` to use in `OnNewIntent` if `launchMode` of the activity is not standard to fix push listener when clicking on background push and recycling the activity.
* Switch from PCL to .NET Standard for the portable projects.
* This release also includes changes from underlying Android and iOS SDKs of the following versions:
  * Android
    * https://github.com/Microsoft/mobile-center-sdk-android/releases/tag/0.10.0
  * iOS
    * https://github.com/Microsoft/mobile-center-sdk-ios/releases/tag/0.10.1
    * https://github.com/Microsoft/mobile-center-sdk-ios/releases/tag/0.10.0

___

## Version 0.12.0

* Add capability to attach data to crash reports (via the `Crashes.GetErrorAttachments` callback) on Xamarin.
* Fix a crash on old Xamarin.Android versions where mono version could not be read (`System.IndexOutOfRangeException` when calling `Start`).
* Fix push event on UWP.
* Fix `Push.Enabled` property behavior on UWP.
* This release also includes changes from underlying Android and iOS SDKs of the following versions:
  * Android
    * https://github.com/Microsoft/mobile-center-sdk-android/releases/tag/0.9.0
  * iOS
    * https://github.com/Microsoft/mobile-center-sdk-ios/releases/tag/0.9.0

___

## Version 0.11.1

* Add Push service to Xamarin.Android and Xamarin.iOS to enable sending push notifications to your apps from the Mobile Center portal.
* This release also includes changes from underlying Android and iOS SDKs of the following versions:
  * Android
    * https://github.com/Microsoft/mobile-center-sdk-android/releases/tag/0.8.0
    * https://github.com/Microsoft/mobile-center-sdk-android/releases/tag/0.8.1
  * iOS
    * https://github.com/Microsoft/mobile-center-sdk-ios/releases/tag/0.8.0
    * https://github.com/Microsoft/mobile-center-sdk-ios/releases/tag/0.8.1

___

## Version 0.10.0

* Add Push service to UWP to enable sending push notifications to your apps from the Mobile Center portal.

___

## Version 0.9.2

* Fix `ReleaseAvailable` callback in iOS to be able to customize the update dialog on iOS too.
* Fix showing default update dialog after resetting `ReleaseAvailable` callback to `null`.

___

## Version 0.9.1

This version contains bug fixes, improvements and new features.

### MobileCenter

* Add method to manually set the country code in UWP apps: `MobileCenter.SetCountryCode(string)`.
* Fix a bug where installing the Mobile Center NuGet packages can cause Mobile Center types not to appear in Intellisense.
* Use another sqlite package dependency in UWP.
* Add xamarin runtime version in logs sent to backend.

### Analytics

Events have some validation and you will see the following in logs:

* An error if the event name is null, empty or longer than 256 characters (event is not sent in that case).
* A warning for invalid event properties (the event is sent but without invalid properties):
  * More than 5 properties per event (in that case we send only 5 of them and log warnings).
  * Property key null, empty or longer than 64 characters.
  * Property value null or longer than 64 characters.

### Crashes

* Improve reporting and rendering of some Java `ClassNotFoundException` caught from .NET side.

### Distribute

* New distribute callback to provide an ability of in-app update customization (on Android only for now).
* New default update dialog with release notes view.

### Android

Include changes from https://github.com/Microsoft/mobile-center-sdk-android/releases/0.7.0

### iOS

Include changes from https://github.com/Microsoft/mobile-center-sdk-ios/releases/0.7.0

___

## Version 0.8.1

This release introduces the following features:

* Distribute module for Xamarin.iOS and Xamarin.Android.
* Analytics module support for UWP platform.

Those 2 features works also when using PCL and Xamarin Forms.

This release also includes changes from underlying Android and iOS SDKs of the following versions:

* Android
    * https://github.com/Microsoft/mobile-center-sdk-android/releases/tag/0.6.0
    * https://github.com/Microsoft/mobile-center-sdk-android/releases/tag/0.6.1
* iOS
    * https://github.com/Microsoft/mobile-center-sdk-ios/releases/tag/0.6.0
    * https://github.com/Microsoft/mobile-center-sdk-ios/releases/tag/0.6.1

___

## Version 0.7.0

- **[Feature]** Can now initialize the SDK with multiple app secrets for different platforms (Android vs iOS) in the same `Start` call. No need to split the initialization between `Start` and `Configure` anymore. Just use `MobileCenter.Start("android={androidAppSecret};ios={iosAppSecret}", typeof(Analytics), typeof(Crashes));` for example.
- **[Bug fix]** Fix a crash happening on iOS devices before iOS 10 when reading `MobileCenter.InstallId` property.
- **[Misc]** Renamed `SetServerUrl` to `SetLogUrl`.
- **[iOS]** Include underlying iOS SDK changes from the following releases:
  * https://github.com/Microsoft/mobile-center-sdk-ios/releases/tag/0.5.1
  * https://github.com/Microsoft/mobile-center-sdk-ios/releases/tag/0.5.0
  * https://github.com/Microsoft/mobile-center-sdk-ios/releases/tag/0.4.2
  * https://github.com/Microsoft/mobile-center-sdk-ios/releases/tag/0.4.1
  * https://github.com/Microsoft/mobile-center-sdk-ios/releases/tag/0.4.0

___

## Version 0.6.0

**[Breaking changes]**
- Remove Crashes APIs related to attachments as it's not supported by backend yet.
- `Crashes.LastSessionCrashReport` property becomes `Crashes.GetLastSessionCrashReportAsync()` async method.

[Bug fixes]
- Include underlying iOS SDK changes from the following releases:
  - https://github.com/Microsoft/mobile-center-sdk-ios/releases/tag/0.3.7
  - https://github.com/Microsoft/mobile-center-sdk-ios/releases/tag/0.3.6
  - https://github.com/Microsoft/mobile-center-sdk-ios/releases/tag/0.3.5
- Include underlying Android SDK changes from the following releases:
  - https://github.com/Microsoft/mobile-center-sdk-android/releases/tag/0.5.0
  - https://github.com/Microsoft/mobile-center-sdk-android/releases/tag/0.4.0

___

## Version 0.5.0

- Add `MobileCenter.IsConfigured` boolean property to check for SDK already configured.
- Fix issue where sdk could cause ios apps to crash while trying to handle SIGFPE signal.
- Fix a crash when starting analytics when using "Link All" in iOS.
- Fix a crash when calling `MobileCenter.InstallId` before `MobileCenter.Configure` in Android, now returns `null` like in the underlying SDK in that case.
- Include underlying [iOS SDK v0.3.4](https://github.com/Microsoft/mobile-center-sdk-ios/releases/tag/0.3.4).
- Include underlying [Android SDK v0.3.3](https://github.com/Microsoft/mobile-center-sdk-android/releases/tag/0.3.3).

___

## Version 0.4.1

- Fix crash that would occur when disabling Crashes service in iOS.
- Fix crash when trying to include a null ErrorAttachment in an ErrorReport.

___

## Version 0.4.0

- Log a debug message instead of crashing in UWP projects.
- Add raw stack trace information for backend processing.
- Include underlying [iOS SDK v0.3.3](https://github.com/Microsoft/mobile-center-sdk-ios/releases/tag/0.3.3).
- Include underlying [Android SDK v0.3.2](https://github.com/Microsoft/mobile-center-sdk-android/releases/tag/0.3.2).

___

## Version 0.3.0

- Fix linker issues in iOS, you can also remove safely the `MobileCenterFrameworks` folder from iOS projects.
- Fix issue where sdk could cause ios apps to crash while trying to handle signals.
- Fix a crash when starting MobileCenter on Android when "link all assemblies" is used.
- Add advanced crash features that were already available since version 0.2.0 of Android and iOS SDKs:
  - Last session crash report.
  - Crash callbacks.

___

## Version 0.2.1

Rename Android bindings so that they don't get used by mistake instead of the PCL.

___

## Version 0.2.0

- Rename `Initialize` to `Configure`.
- Embed Android and iOS SDKs version 0.3.0.

___

## Version 0.1.0

- First release of Xamarin SDK.
- Using version 0.2.0 of underlying Android and iOS SDKs.
- Last session error report details and crash callbacks are not yet available.<|MERGE_RESOLUTION|>--- conflicted
+++ resolved
@@ -1,16 +1,12 @@
 # App Center SDK for .NET Change Log
 
-<<<<<<< HEAD
-## Version 2.6.2
+## Version 2.6.2（Under development）
 
 ### App Center
 
-#### UWP/WPF/WinForms
+#### WPF/WinForms
 
 * **[Fix]** Fix an error on running same application twice and enabling App Center.
-=======
-## Version 2.6.2 （Under development）
->>>>>>> 04e0fd33
 
 ___
 
